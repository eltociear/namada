use std::fs;
use std::io::prelude::*;
use std::io::Write;
use std::path::{Path, PathBuf};

use ark_std::rand::prelude::*;
use ark_std::rand::SeedableRng;
use file_lock::{FileLock, FileOptions};
use namada::ledger::wallet::{gen_sk, Store, StoredKeypair, ValidatorKeys};
use namada::types::address::Address;
use namada::types::key::*;
use namada::types::transaction::EllipticCurve;
use thiserror::Error;

use crate::config::genesis::genesis_config::GenesisConfig;
<<<<<<< HEAD

/// Special keys for a validator
#[derive(Serialize, Deserialize, Debug)]
pub struct ValidatorKeys {
    /// Special keypair for signing protocol txs
    pub protocol_keypair: common::SecretKey,
    /// Special session keypair needed by validators for participating
    /// in the DKG protocol
    pub dkg_keypair: Option<DkgKeypair>,
}

impl ValidatorKeys {
    /// Get the protocol keypair
    pub fn get_protocol_keypair(&self) -> &common::SecretKey {
        &self.protocol_keypair
    }
}

/// Special data associated with a validator
#[derive(Serialize, Deserialize, Debug)]
pub struct ValidatorData {
    /// The address associated to a validator
    pub address: Address,
    /// special keys for a validator
    pub keys: ValidatorKeys,
}

#[derive(Serialize, Deserialize, Debug, Default)]
pub struct Store {
    /// Known viewing keys
    view_keys: HashMap<Alias, ExtendedViewingKey>,
    /// Known spending keys
    spend_keys: HashMap<Alias, StoredKeypair<ExtendedSpendingKey>>,
    /// Known payment addresses
    payment_addrs: HashMap<Alias, PaymentAddress>,
    /// Cryptographic keypairs
    keys: HashMap<Alias, StoredKeypair<common::SecretKey>>,
    /// Namada address book
    addresses: BiHashMap<Alias, Address>,
    /// Known mappings of public key hashes to their aliases in the `keys`
    /// field. Used for look-up by a public key.
    pkhs: HashMap<PublicKeyHash, Alias>,
    /// Special keys if the wallet belongs to a validator
    pub(crate) validator_data: Option<ValidatorData>,
}
=======
use crate::wallet::CliWalletUtils;
>>>>>>> 65c0b37d

#[derive(Error, Debug)]
pub enum LoadStoreError {
    #[error("Failed decoding the wallet store: {0}")]
    Decode(toml::de::Error),
    #[error("Failed to read the wallet store from {0}: {1}")]
    ReadWallet(String, String),
    #[error("Failed to write the wallet store: {0}")]
    StoreNewWallet(String),
}

/// Wallet file name
const FILE_NAME: &str = "wallet.toml";

/// Get the path to the wallet store.
pub fn wallet_file(store_dir: impl AsRef<Path>) -> PathBuf {
    store_dir.as_ref().join(FILE_NAME)
}

/// Save the wallet store to a file.
pub fn save(store: &Store, store_dir: &Path) -> std::io::Result<()> {
    let data = store.encode();
    let wallet_path = wallet_file(store_dir);
    // Make sure the dir exists
    let wallet_dir = wallet_path.parent().unwrap();
    fs::create_dir_all(wallet_dir)?;
    // Write the file
    let options = FileOptions::new().create(true).write(true).truncate(true);
    let mut filelock =
        FileLock::lock(wallet_path.to_str().unwrap(), true, options)?;
    filelock.file.write_all(&data)
}

/// Load the store file or create a new one without any keys or addresses.
pub fn load_or_new(store_dir: &Path) -> Result<Store, LoadStoreError> {
    load(store_dir).or_else(|_| {
        let store = Store::default();
        save(&store, store_dir)
            .map_err(|err| LoadStoreError::StoreNewWallet(err.to_string()))?;
        Ok(store)
    })
}

/// Load the store file or create a new one with the default addresses from
/// the genesis file, if not found.
pub fn load_or_new_from_genesis(
    store_dir: &Path,
    genesis_cfg: GenesisConfig,
) -> Result<Store, LoadStoreError> {
    load(store_dir).or_else(|_| {
        #[cfg(not(feature = "dev"))]
        let store = new(genesis_cfg);
        #[cfg(feature = "dev")]
        let store = {
            // The function is unused in dev
            let _ = genesis_cfg;
            new()
        };
        save(&store, store_dir)
            .map_err(|err| LoadStoreError::StoreNewWallet(err.to_string()))?;
        Ok(store)
    })
}

/// Attempt to load the store file.
pub fn load(store_dir: &Path) -> Result<Store, LoadStoreError> {
    let wallet_file = wallet_file(store_dir);
    match FileLock::lock(
        wallet_file.to_str().unwrap(),
        true,
        FileOptions::new().read(true).write(false),
    ) {
        Ok(mut filelock) => {
            let mut store = Vec::<u8>::new();
            filelock.file.read_to_end(&mut store).map_err(|err| {
                LoadStoreError::ReadWallet(
                    store_dir.to_str().unwrap().into(),
                    err.to_string(),
                )
            })?;
            Store::decode(store).map_err(LoadStoreError::Decode)
        }
        Err(err) => Err(LoadStoreError::ReadWallet(
            wallet_file.to_string_lossy().into_owned(),
            err.to_string(),
        )),
    }
}

/// Add addresses from a genesis configuration.
pub fn add_genesis_addresses(store: &mut Store, genesis: GenesisConfig) {
    for (alias, addr) in super::defaults::addresses_from_genesis(genesis) {
        store.insert_address::<CliWalletUtils>(alias, addr);
    }
}

#[cfg(not(feature = "dev"))]
fn new(genesis: GenesisConfig) -> Store {
    let mut store = Store::default();
    add_genesis_addresses(&mut store, genesis);
    store
}

#[cfg(feature = "dev")]
fn new() -> Store {
    let mut store = Store::default();
    // Pre-load the default keys without encryption
    let no_password = None;
    for (alias, keypair) in super::defaults::keys() {
        let pkh: PublicKeyHash = (&keypair.ref_to()).into();
        store.insert_keypair::<CliWalletUtils>(
            alias,
            StoredKeypair::new(keypair, no_password.clone()).0,
            pkh,
        );
    }
    for (alias, addr) in super::defaults::addresses() {
        store.insert_address::<CliWalletUtils>(alias, addr);
    }
    store
}

/// Generate keypair for signing protocol txs and for the DKG
/// A protocol keypair may be optionally provided
///
/// Note that this removes the validator data.
pub fn gen_validator_keys(
    protocol_keypair: Option<common::SecretKey>,
    scheme: SchemeType,
) -> ValidatorKeys {
    let protocol_keypair = protocol_keypair.unwrap_or_else(|| gen_sk(scheme));
    let dkg_keypair = ferveo_common::Keypair::<EllipticCurve>::new(
        &mut StdRng::from_entropy(),
    );
    ValidatorKeys {
        protocol_keypair,
        dkg_keypair: Some(dkg_keypair.into()),
    }
}

#[cfg(all(test, feature = "dev"))]
mod test_wallet {
    use super::*;

    #[test]
    fn test_toml_roundtrip_ed25519() {
        let mut store = new();
        let validator_keys = gen_validator_keys(None, SchemeType::Ed25519);
        store.add_validator_data(
            Address::decode("atest1v4ehgw36x3prswzxggunzv6pxqmnvdj9xvcyzvpsggeyvs3cg9qnywf589qnwvfsg5erg3fkl09rg5").unwrap(),
            validator_keys
        );
        let data = store.encode();
        let _ = Store::decode(data).expect("Test failed");
    }

    #[test]
    fn test_toml_roundtrip_secp256k1() {
        let mut store = new();
        let validator_keys = gen_validator_keys(None, SchemeType::Secp256k1);
        store.add_validator_data(
            Address::decode("atest1v4ehgw36x3prswzxggunzv6pxqmnvdj9xvcyzvpsggeyvs3cg9qnywf589qnwvfsg5erg3fkl09rg5").unwrap(),
            validator_keys
        );
        let data = store.encode();
        let _ = Store::decode(data).expect("Test failed");
    }
}<|MERGE_RESOLUTION|>--- conflicted
+++ resolved
@@ -13,55 +13,7 @@
 use thiserror::Error;
 
 use crate::config::genesis::genesis_config::GenesisConfig;
-<<<<<<< HEAD
-
-/// Special keys for a validator
-#[derive(Serialize, Deserialize, Debug)]
-pub struct ValidatorKeys {
-    /// Special keypair for signing protocol txs
-    pub protocol_keypair: common::SecretKey,
-    /// Special session keypair needed by validators for participating
-    /// in the DKG protocol
-    pub dkg_keypair: Option<DkgKeypair>,
-}
-
-impl ValidatorKeys {
-    /// Get the protocol keypair
-    pub fn get_protocol_keypair(&self) -> &common::SecretKey {
-        &self.protocol_keypair
-    }
-}
-
-/// Special data associated with a validator
-#[derive(Serialize, Deserialize, Debug)]
-pub struct ValidatorData {
-    /// The address associated to a validator
-    pub address: Address,
-    /// special keys for a validator
-    pub keys: ValidatorKeys,
-}
-
-#[derive(Serialize, Deserialize, Debug, Default)]
-pub struct Store {
-    /// Known viewing keys
-    view_keys: HashMap<Alias, ExtendedViewingKey>,
-    /// Known spending keys
-    spend_keys: HashMap<Alias, StoredKeypair<ExtendedSpendingKey>>,
-    /// Known payment addresses
-    payment_addrs: HashMap<Alias, PaymentAddress>,
-    /// Cryptographic keypairs
-    keys: HashMap<Alias, StoredKeypair<common::SecretKey>>,
-    /// Namada address book
-    addresses: BiHashMap<Alias, Address>,
-    /// Known mappings of public key hashes to their aliases in the `keys`
-    /// field. Used for look-up by a public key.
-    pkhs: HashMap<PublicKeyHash, Alias>,
-    /// Special keys if the wallet belongs to a validator
-    pub(crate) validator_data: Option<ValidatorData>,
-}
-=======
 use crate::wallet::CliWalletUtils;
->>>>>>> 65c0b37d
 
 #[derive(Error, Debug)]
 pub enum LoadStoreError {
