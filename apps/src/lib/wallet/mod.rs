--- conflicted
+++ resolved
@@ -180,16 +180,10 @@
         });
         match protocol_keypair {
             Some(Err(err)) => Err(err),
-<<<<<<< HEAD
-            other => {
-                Ok(Store::gen_validator_keys(other.map(|res| res.unwrap())))
-            }
-=======
             other => Ok(Store::gen_validator_keys(
-                other.map(|res| res.unwrap().as_ref().clone()),
+                other.map(|res| res.unwrap()),
                 scheme,
             )),
->>>>>>> da80f3db
         }
     }
 
