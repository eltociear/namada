--- conflicted
+++ resolved
@@ -1263,18 +1263,16 @@
     db: &'iter RocksDB,
     prefix: Option<&Key>,
 ) -> PersistentPrefixIterator<'iter> {
-<<<<<<< HEAD
-    let db_prefix = "subspace/".to_owned();
-    let prefix_str = prefix.map(|k| k.to_string()).unwrap_or_default();
-    let prefix = format!("{}{}", db_prefix, prefix_str);
-    iter_prefix(db, db_prefix, prefix)
-=======
     let subspace_cf = db
         .get_column_family(SUBSPACE_CF)
         .expect("{SUBSPACE_CF} column family should exist");
     let db_prefix = "".to_owned();
-    iter_prefix(db, subspace_cf, db_prefix, prefix.to_string())
->>>>>>> 1e2ad23f
+    iter_prefix(
+      db,
+      subspace_cf,
+      db_prefix,
+      prefix.map(|k| k.to_string()).unwrap_or_default()
+  )
 }
 
 fn iter_diffs_prefix(
