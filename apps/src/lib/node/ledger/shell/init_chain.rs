//! Implementation of chain initialization for the Shell
use std::collections::HashMap;
use std::hash::Hash;

use namada::ledger::eth_bridge::EthBridgeStatus;
use namada::ledger::parameters::{self, Parameters};
use namada::ledger::pos::{staking_token_address, PosParams};
use namada::ledger::storage::traits::StorageHasher;
use namada::ledger::storage::{DBIter, DB};
use namada::ledger::storage_api::token::{
    credit_tokens, read_balance, read_total_supply, write_denom,
};
use namada::ledger::storage_api::{ResultExt, StorageRead, StorageWrite};
use namada::ledger::{ibc, pos};
use namada::types::dec::Dec;
use namada::types::hash::Hash as CodeHash;
use namada::types::key::*;
use namada::types::time::{DateTimeUtc, TimeZone, Utc};

use super::*;
use crate::facade::tendermint_proto::google::protobuf;
use crate::facade::tower_abci::{request, response};
use crate::wasm_loader;

impl<D, H> Shell<D, H>
where
    D: DB + for<'iter> DBIter<'iter> + Sync + 'static,
    H: StorageHasher + Sync + 'static,
{
    /// Create a new genesis for the chain with specified id. This includes
    /// 1. A set of initial users and tokens
    /// 2. Setting up the validity predicates for both users and tokens
    /// 3. Validators
    /// 4. The PoS system
    /// 5. The Ethereum bridge parameters
    ///
    /// INVARIANT: This method must not commit the state changes to DB.
    pub fn init_chain(
        &mut self,
        init: request::InitChain,
        #[cfg(any(test, feature = "dev"))] num_validators: u64,
    ) -> Result<response::InitChain> {
        let (current_chain_id, _) = self.wl_storage.storage.get_chain_id();
        if current_chain_id != init.chain_id {
            return Err(Error::ChainId(format!(
                "Current chain ID: {}, Tendermint chain ID: {}",
                current_chain_id, init.chain_id
            )));
        }
        #[cfg(not(any(test, feature = "dev")))]
        let genesis =
            genesis::genesis(&self.base_dir, &self.wl_storage.storage.chain_id);
        #[cfg(not(any(test, feature = "dev")))]
        {
            let genesis_bytes = genesis.try_to_vec().unwrap();
            let errors =
                self.wl_storage.storage.chain_id.validate(genesis_bytes);
            use itertools::Itertools;
            assert!(
                errors.is_empty(),
                "Chain ID validation failed: {}",
                errors.into_iter().format(". ")
            );
        }
        #[cfg(any(test, feature = "dev"))]
        let genesis = genesis::genesis(num_validators);

        let ts: protobuf::Timestamp = init.time.expect("Missing genesis time");
        let initial_height = init
            .initial_height
            .try_into()
            .expect("Unexpected block height");
        // TODO hacky conversion, depends on https://github.com/informalsystems/tendermint-rs/issues/870
        let genesis_time: DateTimeUtc = (Utc
            .timestamp_opt(ts.seconds, ts.nanos as u32))
        .single()
        .expect("genesis time should be a valid timestamp")
        .into();

        // Initialize protocol parameters
        let genesis::Parameters {
            epoch_duration,
            max_proposal_bytes,
            max_block_gas,
            max_expected_time_per_block,
            vp_whitelist,
            tx_whitelist,
            implicit_vp_code_path,
            implicit_vp_sha256,
            epochs_per_year,
            max_signatures_per_transaction,
            pos_gain_p,
            pos_gain_d,
            staked_ratio,
            pos_inflation_amount,
            gas_cost,
            fee_unshielding_gas_limit,
            fee_unshielding_descriptions_limit,
        } = genesis.parameters;
        // Store wasm codes into storage
        let checksums = wasm_loader::Checksums::read_checksums(&self.wasm_dir);
        for (name, full_name) in checksums.0.iter() {
            let code = wasm_loader::read_wasm(&self.wasm_dir, name)
                .map_err(Error::ReadingWasm)?;
            let code_hash = CodeHash::sha256(&code);
            let code_len = u64::try_from(code.len())
                .map_err(|e| Error::LoadingWasm(e.to_string()))?;

            let elements = full_name.split('.').collect::<Vec<&str>>();
            let checksum = elements.get(1).ok_or_else(|| {
                Error::LoadingWasm(format!("invalid full name: {}", full_name))
            })?;
            assert_eq!(
                code_hash.to_string(),
                checksum.to_uppercase(),
                "Invalid wasm code sha256 hash for {}",
                name
            );

            if (tx_whitelist.is_empty() && vp_whitelist.is_empty())
                || tx_whitelist.contains(&code_hash.to_string().to_lowercase())
                || vp_whitelist.contains(&code_hash.to_string().to_lowercase())
            {
                #[cfg(not(test))]
                if name.starts_with("tx_") {
                    self.tx_wasm_cache.pre_compile(&code);
                } else if name.starts_with("vp_") {
                    self.vp_wasm_cache.pre_compile(&code);
                }

                let code_key = Key::wasm_code(&code_hash);
                let code_len_key = Key::wasm_code_len(&code_hash);
                let hash_key = Key::wasm_hash(name);
                let code_name_key = Key::wasm_code_name(name.to_owned());

                self.wl_storage.write_bytes(&code_key, code)?;
                self.wl_storage.write(&code_len_key, code_len)?;
                self.wl_storage.write_bytes(&hash_key, code_hash)?;
                self.wl_storage.write_bytes(&code_name_key, code_hash)?;
            } else {
                tracing::warn!("The wasm {name} isn't whitelisted.");
            }
        }

        // check if implicit_vp wasm is stored
        let implicit_vp_code_hash =
            read_wasm_hash(&self.wl_storage, &implicit_vp_code_path)?.ok_or(
                Error::LoadingWasm(format!(
                    "Unknown vp code path: {}",
                    implicit_vp_code_path
                )),
            )?;
        // In dev, we don't check the hash
        #[cfg(feature = "dev")]
        let _ = implicit_vp_sha256;
        #[cfg(not(feature = "dev"))]
        {
            assert_eq!(
                implicit_vp_code_hash.0.as_slice(),
                &implicit_vp_sha256,
                "Invalid implicit account's VP sha256 hash for {}",
                implicit_vp_code_path
            );
        }

        let parameters = Parameters {
            epoch_duration,
            max_proposal_bytes,
            max_block_gas,
            max_expected_time_per_block,
            vp_whitelist,
            tx_whitelist,
            implicit_vp_code_hash,
            epochs_per_year,
            max_signatures_per_transaction,
            pos_gain_p,
            pos_gain_d,
            staked_ratio,
            pos_inflation_amount,
            gas_cost,
            fee_unshielding_gas_limit,
            fee_unshielding_descriptions_limit,
        };
        parameters
            .init_storage(&mut self.wl_storage)
            .expect("Initializing chain parameters must not fail");

        // Initialize governance parameters
        genesis
            .gov_params
            .init_storage(&mut self.wl_storage)
            .expect("Initializing chain parameters must not fail");

        // Initialize pgf parameters
        genesis
            .pgf_params
            .init_storage(&mut self.wl_storage)
            .expect("Initializing chain parameters must not fail");

        // configure the Ethereum bridge if the configuration is set.
        if let Some(config) = genesis.ethereum_bridge_params {
            tracing::debug!("Initializing Ethereum bridge storage.");
            config.init_storage(&mut self.wl_storage);
            self.update_eth_oracle();
        } else {
            self.wl_storage
                .write_bytes(
                    &namada::eth_bridge::storage::active_key(),
                    EthBridgeStatus::Disabled.try_to_vec().unwrap(),
                )
                .unwrap();
        }

        // Depends on parameters being initialized
        self.wl_storage
            .storage
            .init_genesis_epoch(initial_height, genesis_time, &parameters)
            .expect("Initializing genesis epoch must not fail");

        // Initialize genesis established accounts
        self.initialize_established_accounts(
            genesis.established_accounts,
            &implicit_vp_code_path,
        )?;

        // Initialize genesis implicit
        self.initialize_implicit_accounts(genesis.implicit_accounts);

        // Initialize genesis token accounts
        self.initialize_token_accounts(genesis.token_accounts);

        // Initialize genesis validator accounts
        let staking_token = staking_token_address(&self.wl_storage);
        self.initialize_validators(
            &staking_token,
            &genesis.validators,
            &implicit_vp_code_path,
        );
        // set the initial validators set
        self.set_initial_validators(
            &staking_token,
            genesis.validators,
            &genesis.pos_params,
        )
    }

    /// Initialize genesis established accounts
    fn initialize_established_accounts(
        &mut self,
        accounts: Vec<genesis::EstablishedAccount>,
        implicit_vp_code_path: &str,
    ) -> Result<()> {
        for genesis::EstablishedAccount {
            address,
            vp_code_path,
            vp_sha256,
            public_key,
            storage,
        } in accounts
        {
            let vp_code_hash = read_wasm_hash(&self.wl_storage, &vp_code_path)?
                .ok_or(Error::LoadingWasm(format!(
                    "Unknown vp code path: {}",
                    implicit_vp_code_path
                )))?;

            // In dev, we don't check the hash
            #[cfg(feature = "dev")]
            let _ = vp_sha256;
            #[cfg(not(feature = "dev"))]
            {
                assert_eq!(
                    vp_code_hash.0.as_slice(),
                    &vp_sha256,
                    "Invalid established account's VP sha256 hash for {}",
                    vp_code_path
                );
            }

            self.wl_storage
                .write_bytes(&Key::validity_predicate(&address), vp_code_hash)
                .unwrap();

            if let Some(pk) = public_key {
                storage_api::account::set_public_key_at(
                    &mut self.wl_storage,
                    &address,
                    &pk,
                    0,
                )?;
            }

            for (key, value) in storage {
                self.wl_storage.write_bytes(&key, value).unwrap();
            }
        }

        Ok(())
    }

    /// Initialize genesis implicit accounts
    fn initialize_implicit_accounts(
        &mut self,
        accounts: Vec<genesis::ImplicitAccount>,
    ) {
        // Initialize genesis implicit
        for genesis::ImplicitAccount { public_key } in accounts {
            let address: address::Address = (&public_key).into();
            storage_api::account::set_public_key_at(
                &mut self.wl_storage,
                &address,
                &public_key,
                0,
            )
            .unwrap();
        }
    }

    /// Initialize genesis token accounts
    fn initialize_token_accounts(
        &mut self,
        accounts: Vec<genesis::TokenAccount>,
    ) {
        // Initialize genesis token accounts
        for genesis::TokenAccount {
            address,
            denom,
            balances,
<<<<<<< HEAD
        } in accounts
=======
            parameters,
            last_inflation,
            last_locked_ratio,
        } in genesis.token_accounts
>>>>>>> 0e93a372
        {
            // Init token parameters and last inflation and caching rates
            parameters.init_storage(&address, &mut self.wl_storage);
            self.wl_storage
                .write(&token::last_inflation(&address), last_inflation)
                .unwrap();
            self.wl_storage
                .write(&token::last_locked_ratio(&address), last_locked_ratio)
                .unwrap();

            // associate a token with its denomination.
<<<<<<< HEAD
            write_denom(&mut self.wl_storage, &address, denom).unwrap();
=======
            write_denom(
                &mut self.wl_storage,
                &address,
                // TODO: Should we support multi-tokens at genesis?
                None,
                denom,
            )
            .unwrap();
            let vp_code_hash =
                read_wasm_hash(&self.wl_storage, vp_code_path.clone())?.ok_or(
                    Error::LoadingWasm(format!(
                        "Unknown vp code path: {}",
                        implicit_vp_code_path
                    )),
                )?;

            // In dev, we don't check the hash
            #[cfg(feature = "dev")]
            let _ = vp_sha256;
            #[cfg(not(feature = "dev"))]
            {
                assert_eq!(
                    vp_code_hash.as_slice(),
                    &vp_sha256,
                    "Invalid token account's VP sha256 hash for {}",
                    vp_code_path
                );
            }

            self.wl_storage
                .write_bytes(&Key::validity_predicate(&address), vp_code_hash)
                .unwrap();

            let mut total_balance_for_token = token::Amount::default();
>>>>>>> 0e93a372
            for (owner, amount) in balances {
                total_balance_for_token += amount;
                credit_tokens(&mut self.wl_storage, &address, &owner, amount)
                    .unwrap();
            }
            // Write the total amount of tokens for the ratio
            self.wl_storage
                .write(
                    &token::total_supply_key(&address),
                    total_balance_for_token,
                )
                .unwrap();
        }
    }

    /// Initialize genesis validator accounts
    fn initialize_validators(
        &mut self,
        staking_token: &Address,
        validators: &[genesis::Validator],
        implicit_vp_code_path: &str,
    ) {
        // Initialize genesis validator accounts
        for validator in validators {
            let vp_code_hash = read_wasm_hash(
                &self.wl_storage,
                &validator.validator_vp_code_path,
            )
            .unwrap()
            .ok_or(Error::LoadingWasm(format!(
                "Unknown vp code path: {}",
                implicit_vp_code_path
            )))
            .expect("Reading wasms should not fail");

            #[cfg(not(feature = "dev"))]
            {
                assert_eq!(
                    vp_code_hash.0.as_slice(),
                    &validator.validator_vp_sha256,
                    "Invalid validator VP sha256 hash for {}",
                    validator.validator_vp_code_path
                );
            }

            let addr = &validator.pos_data.address;
            self.wl_storage
                .write_bytes(&Key::validity_predicate(addr), vp_code_hash)
                .expect("Unable to write user VP");
            // Validator account key
            storage_api::account::set_public_key_at(
                &mut self.wl_storage,
                addr,
                &validator.account_key,
                0,
            )
            .unwrap();

            // Balances
            // Account balance (tokens not staked in PoS)
            credit_tokens(
                &mut self.wl_storage,
                staking_token,
                addr,
                validator.non_staked_balance,
            )
            .unwrap();

            self.wl_storage
                .write(&protocol_pk_key(addr), &validator.protocol_key)
                .expect("Unable to set genesis user protocol public key");

            self.wl_storage
                .write(
                    &dkg_session_keys::dkg_pk_key(addr),
                    &validator.dkg_public_key,
                )
                .expect("Unable to set genesis user public DKG session key");
        }
    }

    /// Initialize the PoS and set the initial validator set
    fn set_initial_validators(
        &mut self,
        staking_token: &Address,
        validators: Vec<genesis::Validator>,
        pos_params: &PosParams,
    ) -> Result<response::InitChain> {
        let mut response = response::InitChain::default();
        // PoS system depends on epoch being initialized. Write the total
        // genesis staking token balance to storage after
        // initialization.
        let (current_epoch, _gas) = self.wl_storage.storage.get_current_epoch();
        pos::init_genesis_storage(
            &mut self.wl_storage,
            pos_params,
            validators.into_iter().map(|validator| validator.pos_data),
            current_epoch,
        );

        let total_nam = read_total_supply(&self.wl_storage, staking_token)?;
        // At this stage in the chain genesis, the PoS address balance is the
        // same as the number of staked tokens
        let total_staked_nam =
            read_balance(&self.wl_storage, staking_token, &address::POS)?;

        tracing::info!(
            "Genesis total native tokens: {}.",
            total_nam.to_string_native()
        );
        tracing::info!(
            "Total staked tokens: {}.",
            total_staked_nam.to_string_native()
        );

        // Set the ratio of staked to total NAM tokens in the parameters storage
        parameters::update_staked_ratio_parameter(
            &mut self.wl_storage,
            &(Dec::from(total_staked_nam) / Dec::from(total_nam)),
        )
        .expect("unable to set staked ratio of NAM in storage");

        ibc::init_genesis_storage(&mut self.wl_storage);

        // Set the initial validator set
        response.validators = self
            .get_abci_validator_updates(true)
            .expect("Must be able to set genesis validator set");
        debug_assert!(!response.validators.is_empty());

        Ok(response)
    }
}

fn read_wasm_hash(
    storage: &impl StorageRead,
    path: impl AsRef<str>,
) -> storage_api::Result<Option<CodeHash>> {
    let hash_key = Key::wasm_hash(path);
    match storage.read_bytes(&hash_key)? {
        Some(value) => {
            let hash = CodeHash::try_from(&value[..]).into_storage_result()?;
            Ok(Some(hash))
        }
        None => Ok(None),
    }
}

trait HashMapExt<K, V>
where
    K: Eq + Hash,
    V: Clone,
{
    /// Inserts a value computed from `f` into the map if the given `key` is not
    /// present, then returns a clone of the value from the map.
    fn get_or_insert_with(&mut self, key: K, f: impl FnOnce() -> V) -> V;
}

impl<K, V> HashMapExt<K, V> for HashMap<K, V>
where
    K: Eq + Hash,
    V: Clone,
{
    fn get_or_insert_with(&mut self, key: K, f: impl FnOnce() -> V) -> V {
        use std::collections::hash_map::Entry;
        match self.entry(key) {
            Entry::Occupied(o) => o.get().clone(),
            Entry::Vacant(v) => v.insert(f()).clone(),
        }
    }
}

#[cfg(test)]
mod test {
    use std::collections::BTreeMap;

    use namada::ledger::storage::DBIter;

    use crate::node::ledger::shell::test_utils::{self, TestShell};

    /// Test that the init-chain handler never commits changes directly to the
    /// DB.
    #[test]
    fn test_init_chain_doesnt_commit_db() {
        let (shell, _recv, _, _) = test_utils::setup();

        // Collect all storage key-vals into a sorted map
        let store_block_state = |shell: &TestShell| -> BTreeMap<_, _> {
            shell
                .wl_storage
                .storage
                .db
                .iter_prefix(None)
                .map(|(key, val, _gas)| (key, val))
                .collect()
        };

        // Store the full state in sorted map
        let initial_storage_state: std::collections::BTreeMap<String, Vec<u8>> =
            store_block_state(&shell);

        // Store the full state again
        let storage_state: std::collections::BTreeMap<String, Vec<u8>> =
            store_block_state(&shell);

        // The storage state must be unchanged
        itertools::assert_equal(
            initial_storage_state.iter(),
            storage_state.iter(),
        );
    }
}<|MERGE_RESOLUTION|>--- conflicted
+++ resolved
@@ -326,14 +326,10 @@
             address,
             denom,
             balances,
-<<<<<<< HEAD
-        } in accounts
-=======
             parameters,
             last_inflation,
             last_locked_ratio,
-        } in genesis.token_accounts
->>>>>>> 0e93a372
+        } in accounts
         {
             // Init token parameters and last inflation and caching rates
             parameters.init_storage(&address, &mut self.wl_storage);
@@ -345,44 +341,9 @@
                 .unwrap();
 
             // associate a token with its denomination.
-<<<<<<< HEAD
             write_denom(&mut self.wl_storage, &address, denom).unwrap();
-=======
-            write_denom(
-                &mut self.wl_storage,
-                &address,
-                // TODO: Should we support multi-tokens at genesis?
-                None,
-                denom,
-            )
-            .unwrap();
-            let vp_code_hash =
-                read_wasm_hash(&self.wl_storage, vp_code_path.clone())?.ok_or(
-                    Error::LoadingWasm(format!(
-                        "Unknown vp code path: {}",
-                        implicit_vp_code_path
-                    )),
-                )?;
-
-            // In dev, we don't check the hash
-            #[cfg(feature = "dev")]
-            let _ = vp_sha256;
-            #[cfg(not(feature = "dev"))]
-            {
-                assert_eq!(
-                    vp_code_hash.as_slice(),
-                    &vp_sha256,
-                    "Invalid token account's VP sha256 hash for {}",
-                    vp_code_path
-                );
-            }
-
-            self.wl_storage
-                .write_bytes(&Key::validity_predicate(&address), vp_code_hash)
-                .unwrap();
 
             let mut total_balance_for_token = token::Amount::default();
->>>>>>> 0e93a372
             for (owner, amount) in balances {
                 total_balance_for_token += amount;
                 credit_tokens(&mut self.wl_storage, &address, &owner, amount)
@@ -391,7 +352,7 @@
             // Write the total amount of tokens for the ratio
             self.wl_storage
                 .write(
-                    &token::total_supply_key(&address),
+                    &token::minted_balance_key(&address),
                     total_balance_for_token,
                 )
                 .unwrap();
