--- conflicted
+++ resolved
@@ -181,13 +181,7 @@
             pos_gain_d,
             staked_ratio,
             pos_inflation_amount,
-<<<<<<< HEAD
-            gas_cost,
-=======
-            #[cfg(not(feature = "mainnet"))]
-            faucet_account,
             minimum_gas_price,
->>>>>>> 520f0b5b
             fee_unshielding_gas_limit,
             fee_unshielding_descriptions_limit,
         };
