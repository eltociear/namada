//! The ledger shell connects the ABCI++ interface with the Anoma ledger app.
//!
//! Any changes applied before [`Shell::finalize_block`] might have to be
<<<<<<< HEAD
//! reverted, so any changes applied in the methods `Shell::prepare_proposal`
//! (ABCI++), [`Shell::process_proposal`] must be also reverted
=======
//! reverted, so any changes applied in the methods [`Shell::prepare_proposal`]
//! and [`Shell::process_proposal`] must be also reverted
>>>>>>> d7c4a339
//! (unless we can simply overwrite them in the next block).
//! More info in <https://github.com/anoma/anoma/issues/362>.
mod finalize_block;
mod init_chain;
mod prepare_proposal;
mod process_proposal;
mod queries;

use std::collections::HashSet;
use std::convert::{TryFrom, TryInto};
use std::mem;
use std::path::{Path, PathBuf};
#[allow(unused_imports)]
use std::rc::Rc;
use std::str::FromStr;

use borsh::{BorshDeserialize, BorshSerialize};
use namada::ledger::gas::BlockGasMeter;
use namada::ledger::pos::namada_proof_of_stake::types::{
    ActiveValidator, ValidatorSetUpdate,
};
use namada::ledger::pos::namada_proof_of_stake::PosBase;
use namada::ledger::storage::write_log::WriteLog;
use namada::ledger::storage::{
    DBIter, Sha256Hasher, Storage, StorageHasher, DB,
};
use namada::ledger::{ibc, pos};
use namada::proto::{self, Tx};
use namada::types::chain::ChainId;
use namada::types::key::*;
use namada::types::storage::{BlockHeight, Key};
use namada::types::time::{DateTimeUtc, TimeZone, Utc};
use namada::types::transaction::{
    hash_tx, process_tx, verify_decrypted_correctly, AffineCurve, DecryptedTx,
    EllipticCurve, PairingEngine, TxType, WrapperTx,
};
use namada::types::{address, token};
use namada::vm::wasm::{TxCache, VpCache};
use namada::vm::WasmCacheRwAccess;
use num_derive::{FromPrimitive, ToPrimitive};
use num_traits::{FromPrimitive, ToPrimitive};
use tendermint_proto::abci::response_verify_vote_extension::VerifyStatus;
use tendermint_proto::abci::{
    Misbehavior as Evidence, MisbehaviorType as EvidenceType,
    RequestPrepareProposal, ValidatorUpdate,
};
use tendermint_proto::crypto::public_key;
use thiserror::Error;
use tokio::sync::mpsc::UnboundedSender;
use tower_abci::{request, response};

use super::rpc;
use crate::config::{genesis, TendermintMode};
use crate::node::ledger::events::Event;
use crate::node::ledger::shims::abcipp_shim_types::shim;
use crate::node::ledger::shims::abcipp_shim_types::shim::response::TxResult;
use crate::node::ledger::{protocol, storage, tendermint_node};
#[allow(unused_imports)]
use crate::wallet::ValidatorData;
use crate::{config, wallet};

fn key_to_tendermint(
    pk: &common::PublicKey,
) -> std::result::Result<public_key::Sum, ParsePublicKeyError> {
    println!("\nKEY TO TENDERMINT\n");
    match pk {
        common::PublicKey::Ed25519(_) => {
            println!("\nEd25519\n");
            ed25519::PublicKey::try_from_pk(pk)
                .map(|pk| public_key::Sum::Ed25519(pk.try_to_vec().unwrap()))
        }
        common::PublicKey::Secp256k1(_) => {
            println!("\nSecp256k1\n");
            secp256k1::PublicKey::try_from_pk(pk)
                .map(|pk| public_key::Sum::Secp256k1(pk.try_to_vec().unwrap()))
        }
    }
}

#[derive(Error, Debug)]
pub enum Error {
    #[error("Error removing the DB data: {0}")]
    RemoveDB(std::io::Error),
    #[error("chain ID mismatch: {0}")]
    ChainId(String),
    #[error("Error decoding a transaction from bytes: {0}")]
    TxDecoding(proto::Error),
    #[error("Error trying to apply a transaction: {0}")]
    TxApply(protocol::Error),
    #[error("Gas limit exceeding while applying transactions in block")]
    GasOverflow,
    #[error("{0}")]
    Tendermint(tendermint_node::Error),
    #[error("Server error: {0}")]
    TowerServer(String),
    #[error("{0}")]
    Broadcaster(tokio::sync::mpsc::error::TryRecvError),
    #[error("Error executing proposal {0}: {1}")]
    BadProposal(u64, String),
}

impl From<Error> for TxResult {
    fn from(err: Error) -> Self {
        TxResult {
            code: 1,
            info: err.to_string(),
        }
    }
}

/// The different error codes that the ledger may
/// send back to a client indicating the status
/// of their submitted tx
#[derive(Debug, Clone, FromPrimitive, ToPrimitive, PartialEq)]
pub enum ErrorCodes {
    Ok = 0,
    InvalidTx = 1,
    InvalidSig = 2,
    WasmRuntimeError = 3,
    InvalidOrder = 4,
    ExtraTxs = 5,
    Undecryptable = 6,
}

impl From<ErrorCodes> for u32 {
    fn from(code: ErrorCodes) -> u32 {
        code.to_u32().unwrap()
    }
}

impl From<ErrorCodes> for String {
    fn from(code: ErrorCodes) -> String {
        u32::from(code).to_string()
    }
}

pub type Result<T> = std::result::Result<T, Error>;

pub fn reset(config: config::Ledger) -> Result<()> {
    // simply nuke the DB files
    let db_path = &config.db_dir();
    match std::fs::remove_dir_all(&db_path) {
        Err(e) if e.kind() == std::io::ErrorKind::NotFound => (),
        res => res.map_err(Error::RemoveDB)?,
    };
    // reset Tendermint state
    tendermint_node::reset(config.tendermint_dir())
        .map_err(Error::Tendermint)?;
    Ok(())
}

#[derive(Debug)]
#[allow(dead_code, clippy::large_enum_variant)]
pub(super) enum ShellMode {
    Validator {
        data: ValidatorData,
        broadcast_sender: UnboundedSender<Vec<u8>>,
    },
    Full,
    Seed,
}

#[allow(dead_code)]
impl ShellMode {
    /// Get the validator address if ledger is in validator mode
    pub fn get_validator_address(&self) -> Option<&address::Address> {
        match &self {
            ShellMode::Validator { data, .. } => Some(&data.address),
            _ => None,
        }
    }
}

#[derive(Clone, Debug)]
pub enum MempoolTxType {
    /// A transaction that has not been validated by this node before
    NewTransaction,
    /// A transaction that has been validated at some previous level that may
    /// need to be validated again
    RecheckTransaction,
}

#[derive(Debug)]
pub struct Shell<D = storage::PersistentDB, H = Sha256Hasher>
where
    D: DB + for<'iter> DBIter<'iter> + Sync + 'static,
    H: StorageHasher + Sync + 'static,
{
    /// The id of the current chain
    #[allow(dead_code)]
    chain_id: ChainId,
    /// The persistent storage
    pub(super) storage: Storage<D, H>,
    /// Gas meter for the current block
    gas_meter: BlockGasMeter,
    /// Write log for the current block
    write_log: WriteLog,
    /// Byzantine validators given from ABCI++ `prepare_proposal` are stored in
    /// this field. They will be slashed when we finalize the block.
    byzantine_validators: Vec<Evidence>,
    /// Path to the base directory with DB data and configs
    #[allow(dead_code)]
    base_dir: PathBuf,
    /// Path to the WASM directory for files used in the genesis block.
    wasm_dir: PathBuf,
    /// Information about the running shell instance
    #[allow(dead_code)]
    mode: ShellMode,
    /// VP WASM compilation cache
    vp_wasm_cache: VpCache<WasmCacheRwAccess>,
    /// Tx WASM compilation cache
    tx_wasm_cache: TxCache<WasmCacheRwAccess>,
    /// Proposal execution tracking
    pub proposal_data: HashSet<u64>,
}

impl<D, H> Shell<D, H>
where
    D: DB + for<'iter> DBIter<'iter> + Sync + 'static,
    H: StorageHasher + Sync + 'static,
{
    /// Create a new shell from a path to a database and a chain id. Looks
    /// up the database with this data and tries to load the last state.
    pub fn new(
        config: config::Ledger,
        wasm_dir: PathBuf,
        broadcast_sender: UnboundedSender<Vec<u8>>,
        db_cache: Option<&D::Cache>,
        vp_wasm_compilation_cache: u64,
        tx_wasm_compilation_cache: u64,
    ) -> Self {
        let chain_id = config.chain_id;
        let db_path = config.shell.db_dir(&chain_id);
        let base_dir = config.shell.base_dir;
        let mode = config.tendermint.tendermint_mode;
        if !Path::new(&base_dir).is_dir() {
            std::fs::create_dir(&base_dir)
                .expect("Creating directory for Anoma should not fail");
        }
        // load last state from storage
        let mut storage = Storage::open(db_path, chain_id.clone(), db_cache);
        storage
            .load_last_state()
            .map_err(|e| {
                tracing::error!("Cannot load the last state from the DB {}", e);
            })
            .expect("PersistentStorage cannot be initialized");

        let vp_wasm_cache_dir =
            base_dir.join(chain_id.as_str()).join("vp_wasm_cache");
        let tx_wasm_cache_dir =
            base_dir.join(chain_id.as_str()).join("tx_wasm_cache");
        // load in keys and address from wallet if mode is set to `Validator`
        let mode = match mode {
            TendermintMode::Validator => {
                #[cfg(not(feature = "dev"))]
                {
                    let wallet_path = &base_dir.join(chain_id.as_str());
                    let genesis_path =
                        &base_dir.join(format!("{}.toml", chain_id.as_str()));
                    tracing::debug!(
                        "{}",
                        wallet_path.as_path().to_str().unwrap()
                    );
                    let wallet = wallet::Wallet::load_or_new_from_genesis(
                        wallet_path,
                        move || {
                            genesis::genesis_config::open_genesis_config(
                                genesis_path,
                            )
                        },
                    );
                    wallet
                        .take_validator_data()
                        .map(|data| ShellMode::Validator {
                            data,
                            broadcast_sender,
                        })
                        .expect(
                            "Validator data should have been stored in the \
                             wallet",
                        )
                }
                #[cfg(feature = "dev")]
                {
                    let validator_keys = wallet::defaults::validator_keys();
                    ShellMode::Validator {
                        data: wallet::ValidatorData {
                            address: wallet::defaults::validator_address(),
                            keys: wallet::ValidatorKeys {
                                protocol_keypair: validator_keys.0,
                                dkg_keypair: Some(validator_keys.1),
                            },
                        },
                        broadcast_sender,
                    }
                }
            }
            TendermintMode::Full => ShellMode::Full,
            TendermintMode::Seed => ShellMode::Seed,
        };

        Self {
            chain_id,
            storage,
            gas_meter: BlockGasMeter::default(),
            write_log: WriteLog::default(),
            byzantine_validators: vec![],
            base_dir,
            wasm_dir,
            mode,
            vp_wasm_cache: VpCache::new(
                vp_wasm_cache_dir,
                vp_wasm_compilation_cache as usize,
            ),
            tx_wasm_cache: TxCache::new(
                tx_wasm_cache_dir,
                tx_wasm_compilation_cache as usize,
            ),
            proposal_data: HashSet::new(),
        }
    }

    /// Iterate over the wrapper txs in order
    #[allow(dead_code)]
    fn iter_tx_queue(&mut self) -> impl Iterator<Item = &WrapperTx> {
        self.storage.tx_queue.iter()
    }

    /// Load the Merkle root hash and the height of the last committed block, if
    /// any. This is returned when ABCI sends an `info` request.
    pub fn last_state(&mut self) -> response::Info {
        let mut response = response::Info::default();
        let result = self.storage.get_state();

        match result {
            Some((root, height)) => {
                tracing::info!(
                    "Last state root hash: {}, height: {}",
                    root,
                    height
                );
                response.last_block_app_hash = root.0;
                response.last_block_height =
                    height.try_into().expect("Invalid block height");
            }
            None => {
                tracing::info!(
                    "No state could be found, chain is not initialized"
                );
            }
        };

        response
    }

    /// Read the value for a storage key dropping any error
    pub fn read_storage_key<T>(&self, key: &Key) -> Option<T>
    where
        T: Clone + BorshDeserialize,
    {
        let result = self.storage.read(key);

        match result {
            Ok((bytes, _gas)) => match bytes {
                Some(bytes) => match T::try_from_slice(&bytes) {
                    Ok(value) => Some(value),
                    Err(_) => None,
                },
                None => None,
            },
            Err(_) => None,
        }
    }

    /// Read the bytes for a storage key dropping any error
    pub fn read_storage_key_bytes(&self, key: &Key) -> Option<Vec<u8>> {
        let result = self.storage.read(key);

        match result {
            Ok((bytes, _gas)) => bytes,
            Err(_) => None,
        }
    }

    /// Apply PoS slashes from the evidence
    fn slash(&mut self) {
        if !self.byzantine_validators.is_empty() {
            let byzantine_validators =
                mem::take(&mut self.byzantine_validators);
            let pos_params = self.storage.read_pos_params();
            let current_epoch = self.storage.block.epoch;
            for evidence in byzantine_validators {
                tracing::info!("Processing evidence {evidence:?}.");
                let evidence_height = match u64::try_from(evidence.height) {
                    Ok(height) => height,
                    Err(err) => {
                        tracing::error!(
                            "Unexpected evidence block height {}",
                            err
                        );
                        continue;
                    }
                };
                let evidence_epoch = match self
                    .storage
                    .block
                    .pred_epochs
                    .get_epoch(BlockHeight(evidence_height))
                {
                    Some(epoch) => epoch,
                    None => {
                        tracing::error!(
                            "Couldn't find epoch for evidence block height {}",
                            evidence_height
                        );
                        continue;
                    }
                };
                if evidence_epoch + pos_params.unbonding_len <= current_epoch {
                    tracing::info!(
                        "Skipping outdated evidence from epoch \
                         {evidence_epoch}"
                    );
                    continue;
                }
                let slash_type = match EvidenceType::from_i32(evidence.r#type) {
                    Some(r#type) => match r#type {
                        EvidenceType::DuplicateVote => {
                            pos::types::SlashType::DuplicateVote
                        }
                        EvidenceType::LightClientAttack => {
                            pos::types::SlashType::LightClientAttack
                        }
                        EvidenceType::Unknown => {
                            tracing::error!(
                                "Unknown evidence: {:#?}",
                                evidence
                            );
                            continue;
                        }
                    },
                    None => {
                        tracing::error!(
                            "Unexpected evidence type {}",
                            evidence.r#type
                        );
                        continue;
                    }
                };
                let validator_raw_hash = match evidence.validator {
                    Some(validator) => tm_raw_hash_to_string(validator.address),
                    None => {
                        tracing::error!(
                            "Evidence without a validator {:#?}",
                            evidence
                        );
                        continue;
                    }
                };
                let validator = match self
                    .storage
                    .read_validator_address_raw_hash(&validator_raw_hash)
                {
                    Some(validator) => validator,
                    None => {
                        tracing::error!(
                            "Cannot find validator's address from raw hash {}",
                            validator_raw_hash
                        );
                        continue;
                    }
                };
                tracing::info!(
                    "Slashing {} for {} in epoch {}, block height {}",
                    validator,
                    slash_type,
                    evidence_epoch,
                    evidence_height
                );
                if let Err(err) = self.storage.slash(
                    &pos_params,
                    current_epoch,
                    evidence_epoch,
                    evidence_height,
                    slash_type,
                    &validator,
                ) {
                    tracing::error!("Error in slashing: {}", err);
                }
            }
        }
    }

    /// INVARIANT: This method must be stateless.
    pub fn extend_vote(
        &self,
        _req: request::ExtendVote,
    ) -> response::ExtendVote {
        Default::default()
    }

    /// INVARIANT: This method must be stateless.
    pub fn verify_vote_extension(
        &self,
        _req: request::VerifyVoteExtension,
    ) -> response::VerifyVoteExtension {
        response::VerifyVoteExtension {
            status: VerifyStatus::Accept as i32,
        }
    }

    /// Commit a block. Persist the application state and return the Merkle root
    /// hash.
    pub fn commit(&mut self) -> response::Commit {
        let mut response = response::Commit::default();
        // commit changes from the write-log to storage
        self.write_log
            .commit_block(&mut self.storage)
            .expect("Expected committing block write log success");
        // store the block's data in DB
        self.storage.commit().unwrap_or_else(|e| {
            tracing::error!(
                "Encountered a storage error while committing a block {:?}",
                e
            )
        });

        let root = self.storage.merkle_root();
        tracing::info!(
            "Committed block hash: {}, height: {}",
            root,
            self.storage.last_height,
        );
        response.data = root.0;
        response
    }

    /// Validate a transaction request. On success, the transaction will
    /// included in the mempool and propagated to peers, otherwise it will be
    /// rejected.
    pub fn mempool_validate(
        &self,
        tx_bytes: &[u8],
        r#_type: MempoolTxType,
    ) -> response::CheckTx {
        let mut response = response::CheckTx::default();
        match Tx::try_from(tx_bytes).map_err(Error::TxDecoding) {
            Ok(_) => response.log = String::from("Mempool validation passed"),
            Err(msg) => {
                response.code = 1;
                response.log = msg.to_string();
            }
        }
        response
    }

    /// Simulate validation and application of a transaction.
    fn dry_run_tx(&self, tx_bytes: &[u8]) -> response::Query {
        let mut response = response::Query::default();
        let mut gas_meter = BlockGasMeter::default();
        let mut write_log = WriteLog::default();
        let mut vp_wasm_cache = self.vp_wasm_cache.read_only();
        let mut tx_wasm_cache = self.tx_wasm_cache.read_only();
        match Tx::try_from(tx_bytes) {
            Ok(tx) => {
                let tx = TxType::Decrypted(DecryptedTx::Decrypted(tx));
                match protocol::apply_tx(
                    tx,
                    tx_bytes.len(),
                    &mut gas_meter,
                    &mut write_log,
                    &self.storage,
                    &mut vp_wasm_cache,
                    &mut tx_wasm_cache,
                )
                .map_err(Error::TxApply)
                {
                    Ok(result) => response.info = result.to_string(),
                    Err(error) => {
                        response.code = 1;
                        response.log = format!("{}", error);
                    }
                }
                response
            }
            Err(err) => {
                response.code = 1;
                response.log = format!("{}", Error::TxDecoding(err));
                response
            }
        }
    }

    /// Lookup a validator's keypair for their established account from their
    /// wallet. If the node is not validator, this function returns None
    #[allow(dead_code)]
    fn get_account_keypair(&self) -> Option<Rc<common::SecretKey>> {
        let wallet_path = &self.base_dir.join(self.chain_id.as_str());
        let genesis_path = &self
            .base_dir
            .join(format!("{}.toml", self.chain_id.as_str()));
        let mut wallet =
            wallet::Wallet::load_or_new_from_genesis(wallet_path, move || {
                genesis::genesis_config::open_genesis_config(genesis_path)
            });
        self.mode.get_validator_address().map(|addr| {
            let pk_bytes = self
                .storage
                .read(&pk_key(addr))
                .expect(
                    "A validator should have a public key associated with \
                     it's established account",
                )
                .0
                .expect(
                    "A validator should have a public key associated with \
                     it's established account",
                );
            let pk = common::SecretKey::deserialize(&mut pk_bytes.as_slice())
                .expect("Validator's public key should be deserializable")
                .ref_to();
            wallet.find_key_by_pk(&pk).expect(
                "A validator's established keypair should be stored in its \
                 wallet",
            )
        })
    }
}

/// Helper functions and types for writing unit tests
/// for the shell
#[cfg(test)]
mod test_utils {
    use std::ops::{Deref, DerefMut};
    use std::path::PathBuf;

    use namada::ledger::storage::mockdb::MockDB;
    use namada::ledger::storage::{BlockStateWrite, MerkleTree, Sha256Hasher};
    use namada::types::address::{xan, EstablishedAddressGen};
    use namada::types::chain::ChainId;
    use namada::types::hash::Hash;
    use namada::types::key::*;
    use namada::types::storage::{BlockHash, Epoch, Header};
    use namada::types::transaction::Fee;
    use tempfile::tempdir;
    use tendermint_proto::abci::{RequestInitChain, RequestProcessProposal};
    use tendermint_proto::google::protobuf::Timestamp;
    use tokio::sync::mpsc::UnboundedReceiver;

    use super::*;
    use crate::node::ledger::shims::abcipp_shim_types::shim::request::{
        FinalizeBlock, ProcessedTx,
    };
    use crate::node::ledger::storage::{PersistentDB, PersistentStorageHasher};

    #[derive(Error, Debug)]
    pub enum TestError {
        #[error("Proposal rejected with tx results: {0:?}")]
        #[allow(dead_code)]
        RejectProposal(Vec<ProcessedTx>),
    }

    /// Gets the absolute path to root directory
    pub fn top_level_directory() -> PathBuf {
        let mut current_path = std::env::current_dir()
            .expect("Current directory should exist")
            .canonicalize()
            .expect("Current directory should exist");
        while current_path.file_name().unwrap() != "apps" {
            current_path.pop();
        }
        current_path.pop();
        current_path
    }

    /// Generate a random public/private keypair
    pub(super) fn gen_keypair() -> common::SecretKey {
        use rand::prelude::ThreadRng;
        use rand::thread_rng;

        let mut rng: ThreadRng = thread_rng();
        ed25519::SigScheme::generate(&mut rng).try_to_sk().unwrap()
    }

    /// A wrapper around the shell that implements
    /// Drop so as to clean up the files that it
    /// generates. Also allows illegal state
    /// modifications for testing purposes
    pub(super) struct TestShell {
        pub shell: Shell<MockDB, Sha256Hasher>,
    }

    impl Deref for TestShell {
        type Target = Shell<MockDB, Sha256Hasher>;

        fn deref(&self) -> &Self::Target {
            &self.shell
        }
    }

    impl DerefMut for TestShell {
        fn deref_mut(&mut self) -> &mut Self::Target {
            &mut self.shell
        }
    }

    #[derive(Clone)]
    /// Helper for testing process proposal which has very different
    /// input types depending on whether the ABCI++ feature is on or not.
    pub struct ProcessProposal {
        pub txs: Vec<Vec<u8>>,
    }

    impl TestShell {
        /// Returns a new shell paired with a broadcast receiver, which will
        /// receives any protocol txs sent by the shell.
        pub fn new() -> (Self, UnboundedReceiver<Vec<u8>>) {
            let (sender, receiver) = tokio::sync::mpsc::unbounded_channel();
            let base_dir = tempdir().unwrap().as_ref().canonicalize().unwrap();
            let vp_wasm_compilation_cache = 50 * 1024 * 1024; // 50 kiB
            let tx_wasm_compilation_cache = 50 * 1024 * 1024; // 50 kiB
            (
                Self {
                    shell: Shell::<MockDB, Sha256Hasher>::new(
                        config::Ledger::new(
                            base_dir,
                            Default::default(),
                            TendermintMode::Validator,
                        ),
                        top_level_directory().join("wasm"),
                        sender,
                        None,
                        vp_wasm_compilation_cache,
                        tx_wasm_compilation_cache,
                    ),
                },
                receiver,
            )
        }

        /// Forward a InitChain request and expect a success
        pub fn init_chain(&mut self, req: RequestInitChain) {
            self.shell
                .init_chain(req)
                .expect("Test shell failed to initialize");
        }

        /// Forward a ProcessProposal request and extract the relevant
        /// response data to return
        pub fn process_proposal(
            &mut self,
            req: ProcessProposal,
        ) -> std::result::Result<Vec<ProcessedTx>, TestError> {
            let resp = self.shell.process_proposal(RequestProcessProposal {
                txs: req.txs.clone(),
                ..Default::default()
            });
            let results = resp
                .tx_results
                .iter()
                .zip(req.txs.into_iter())
                .map(|(res, tx_bytes)| ProcessedTx {
                    result: res.into(),
                    tx: tx_bytes,
                })
                .collect();
            if resp.status != 1 {
                Err(TestError::RejectProposal(results))
            } else {
                Ok(results)
            }
        }

        /// Forward a FinalizeBlock request return a vector of
        /// the events created for each transaction
        pub fn finalize_block(
            &mut self,
            req: FinalizeBlock,
        ) -> Result<Vec<Event>> {
            match self.shell.finalize_block(req) {
                Ok(resp) => Ok(resp.events),
                Err(err) => Err(err),
            }
        }

        /// Add a wrapper tx to the queue of txs to be decrypted
        /// in the current block proposal
        #[cfg(test)]
        pub fn enqueue_tx(&mut self, wrapper: WrapperTx) {
            self.shell.storage.tx_queue.push(wrapper);
        }
    }

    /// Start a new test shell and initialize it. Returns the shell paired with
    /// a broadcast receiver, which will receives any protocol txs sent by the
    /// shell.
    pub(super) fn setup() -> (TestShell, UnboundedReceiver<Vec<u8>>) {
        let (mut test, receiver) = TestShell::new();
        test.init_chain(RequestInitChain {
            time: Some(Timestamp {
                seconds: 0,
                nanos: 0,
            }),
            chain_id: ChainId::default().to_string(),
            ..Default::default()
        });
        (test, receiver)
    }

    /// This is just to be used in testing. It is not
    /// a meaningful default.
    impl Default for FinalizeBlock {
        fn default() -> Self {
            FinalizeBlock {
                hash: BlockHash([0u8; 32]),
                header: Header {
                    hash: Hash([0; 32]),
                    time: DateTimeUtc::now(),
                    next_validators_hash: Hash([0; 32]),
                },
                byzantine_validators: vec![],
                txs: vec![],
            }
        }
    }

    /// We test that on shell shutdown, the tx queue gets persisted in a DB, and
    /// on startup it is read successfully
    #[test]
    fn test_tx_queue_persistence() {
        let base_dir = tempdir().unwrap().as_ref().canonicalize().unwrap();
        // we have to use RocksDB for this test
        let (sender, _) = tokio::sync::mpsc::unbounded_channel();
        let vp_wasm_compilation_cache = 50 * 1024 * 1024; // 50 kiB
        let tx_wasm_compilation_cache = 50 * 1024 * 1024; // 50 kiB
        let mut shell = Shell::<PersistentDB, PersistentStorageHasher>::new(
            config::Ledger::new(
                base_dir.clone(),
                Default::default(),
                TendermintMode::Validator,
            ),
            top_level_directory().join("wasm"),
            sender.clone(),
            None,
            vp_wasm_compilation_cache,
            tx_wasm_compilation_cache,
        );
        let keypair = gen_keypair();
        // enqueue a wrapper tx
        let tx = Tx::new(
            "wasm_code".as_bytes().to_owned(),
            Some("transaction data".as_bytes().to_owned()),
        );
        let wrapper = WrapperTx::new(
            Fee {
                amount: 0.into(),
                token: xan(),
            },
            &keypair,
            Epoch(0),
            0.into(),
            tx,
            Default::default(),
        );
        shell.storage.tx_queue.push(wrapper);
        // Artificially increase the block height so that chain
        // will read the new block when restarted
        let merkle_tree = MerkleTree::<Sha256Hasher>::default();
        let stores = merkle_tree.stores();
        let hash = BlockHash([0; 32]);
        let pred_epochs = Default::default();
        let address_gen = EstablishedAddressGen::new("test");
        shell
            .storage
            .db
            .write_block(BlockStateWrite {
                merkle_tree_stores: stores,
                header: None,
                hash: &hash,
                height: BlockHeight(1),
                epoch: Epoch(0),
                pred_epochs: &pred_epochs,
                next_epoch_min_start_height: BlockHeight(3),
                next_epoch_min_start_time: DateTimeUtc::now(),
                address_gen: &address_gen,
                tx_queue: &shell.storage.tx_queue,
            })
            .expect("Test failed");

        // Drop the shell
        std::mem::drop(shell);

        // Reboot the shell and check that the queue was restored from DB
        let shell = Shell::<PersistentDB, PersistentStorageHasher>::new(
            config::Ledger::new(
                base_dir,
                Default::default(),
                TendermintMode::Validator,
            ),
            top_level_directory().join("wasm"),
            sender,
            None,
            vp_wasm_compilation_cache,
            tx_wasm_compilation_cache,
        );
        assert!(!shell.storage.tx_queue.is_empty());
    }
}<|MERGE_RESOLUTION|>--- conflicted
+++ resolved
@@ -1,13 +1,8 @@
 //! The ledger shell connects the ABCI++ interface with the Anoma ledger app.
 //!
 //! Any changes applied before [`Shell::finalize_block`] might have to be
-<<<<<<< HEAD
-//! reverted, so any changes applied in the methods `Shell::prepare_proposal`
-//! (ABCI++), [`Shell::process_proposal`] must be also reverted
-=======
 //! reverted, so any changes applied in the methods [`Shell::prepare_proposal`]
 //! and [`Shell::process_proposal`] must be also reverted
->>>>>>> d7c4a339
 //! (unless we can simply overwrite them in the next block).
 //! More info in <https://github.com/anoma/anoma/issues/362>.
 mod finalize_block;
