//! Primitives that facilitate keeping track of the number
//! of bytes utilized by some Tendermint consensus round's proposal.
//!
//! This is important, because Tendermint places an upper bound
//! on the size of a block, rejecting blocks whose size exceeds
//! the limit stated in [`RequestPrepareProposal`].
//!
//! The code in this module doesn't perform any deserializing to
//! verify if we are, in fact, allocating space for the correct
//! kind of tx for the current [`BlockSpaceAllocator`] state. It
//! is up to the user to dispatch the correct kind of tx into the
//! current state of the allocator.
//!
//! # How space is allocated
//!
//! In the current implementation, we allocate space for transactions
//! in the following order of preference:
//!
//! - First, we allocate space for DKG decrypted txs.
//! - Next, we allocate space for protocol txs. Protocol txs get 1/3 of the
//!   block space allotted to them.
//! - Finally, we allocate space for DKG encrypted txs.
//! - If any space remains, we try to fit other smaller txs in the block.
//!
//! Since decrypted txs will utilize at most as much space as
//! encrypted txs will utilize, and we allocate 1/3 of space
//! that has already been taken up by decrypted txs to protocol
//! txs, we roughly divide the block space in 3 for each kind
//! of major tx type.

pub mod states;

// TODO: what if a tx has a size greater than the threshold for
// its bin? how do we handle this? if we keep it in the mempool
// forever, it'll be a DoS vec, as we can make nodes run out of
// memory! maybe we should allow block decisions for txs that are
// too big to fit in their respective bin? in these special block
// decisions, we would only decide proposals with "large" txs??
//
// MAYBE: in the state machine impl, reset to beginning state, and
// and alloc space for large tx right at the start. the problem with
// this is that then we may not have enough space for decrypted txs

// TODO: panic if we don't have enough space reserved for a
// decrypted tx; in theory, we should always have enough space
// reserved for decrypted txs, given the invariants of the state
// machine

// TODO: refactor our measure of space to also reflect gas costs.
// the total gas of all chosen txs cannot exceed the configured max
// gas per block, otherwise a proposal will be rejected!

use std::marker::PhantomData;

use num_rational::Ratio;

use crate::facade::tendermint_proto::abci::RequestPrepareProposal;

/// All status responses from trying to allocate block space for a tx.
#[derive(Debug, Copy, Clone, Eq, PartialEq)]
pub enum AllocStatus<'tx> {
    /// The transaction is able to be included in the current block.
    Accepted,
    /// The transaction can only be included in an upcoming block.
    Rejected { tx: &'tx [u8], space_left: u64 },
    /// The transaction would overflow the allotted bin space,
    /// therefore it needs to be handled separately.
    OverflowsBin { tx: &'tx [u8], bin_size: u64 },
}

/// Allotted space for a batch of transactions in some proposed block,
/// measured in bytes.
///
/// We keep track of the current space utilized by:
///
///   - Protocol transactions.
///   - DKG decrypted transactions.
///   - DKG encrypted transactions.
#[derive(Debug, Default)]
pub struct BlockSpaceAllocator<State> {
    /// The current state of the [`BlockSpaceAllocator`] state machine.
    _state: PhantomData<*const State>,
    /// The total space Tendermint has allotted to the
    /// application for the current block height.
    block: TxBin,
    /// The current space utilized by protocol transactions.
    protocol_txs: TxBin,
    /// The current space utilized by DKG encrypted transactions.
    encrypted_txs: TxBin,
    /// The current space utilized by DKG decrypted transactions.
    decrypted_txs: TxBin,
}

impl From<&RequestPrepareProposal>
    for BlockSpaceAllocator<states::BuildingDecryptedTxBatch>
{
    #[inline]
    fn from(req: &RequestPrepareProposal) -> Self {
        let tendermint_max_block_space_in_bytes = req.max_tx_bytes as u64;
        Self::init(tendermint_max_block_space_in_bytes)
    }
}

impl BlockSpaceAllocator<states::BuildingDecryptedTxBatch> {
    /// Construct a new [`BlockSpaceAllocator`], with an upper bound
    /// on the max size of all txs in a block defined by Tendermint.
    #[inline]
    pub fn init(tendermint_max_block_space_in_bytes: u64) -> Self {
        let max = tendermint_max_block_space_in_bytes;
        Self {
            _state: PhantomData,
            block: TxBin::init(max),
            protocol_txs: TxBin::default(),
            encrypted_txs: TxBin::default(),
            // decrypted txs can use as much space as needed; in practice,
            // we'll only need, at most, the amount of space reserved for
            // encrypted txs at the prev block height
            decrypted_txs: TxBin::init(max),
        }
    }
}

impl<State> BlockSpaceAllocator<State> {
    /// Return the amount of space left to initialize in all
    /// [`TxBin`] instances.
    ///
    /// This is calculated based on the difference between the Tendermint
    /// block space for a given round and the sum of the allotted space
    /// to each [`TxBin`] instance in a [`BlockSpaceAllocator`].
    #[inline]
    fn uninitialized_space_in_bytes(&self) -> u64 {
        let total_bin_space = self.protocol_txs.allotted_space_in_bytes
            + self.encrypted_txs.allotted_space_in_bytes
            + self.decrypted_txs.allotted_space_in_bytes;
        self.block.allotted_space_in_bytes - total_bin_space
    }

    /// Claim all the space used by the [`TxBin`] instances
    /// as block space.
    #[inline]
    fn claim_block_space(&mut self) {
        let used_space = self.protocol_txs.occupied_space_in_bytes
            + self.encrypted_txs.occupied_space_in_bytes
            + self.decrypted_txs.occupied_space_in_bytes;

        self.block.occupied_space_in_bytes = used_space;

        self.decrypted_txs = TxBin::default();
        self.protocol_txs = TxBin::default();
        self.encrypted_txs = TxBin::default();
    }
}

/// Allotted space for a batch of transactions of the same kind in some
/// proposed block, measured in bytes.
#[derive(Debug, Copy, Clone, Default)]
struct TxBin {
    /// The current space utilized by the batch of transactions.
    occupied_space_in_bytes: u64,
    /// The maximum space the batch of transactions may occupy.
    allotted_space_in_bytes: u64,
}

impl TxBin {
    /// Return a new [`TxBin`] with a total allotted space equal to the
    /// floor of the fraction `frac` of the available block space `max_bytes`.
    #[inline]
    fn init_over_ratio(max_bytes: u64, frac: Ratio<u64>) -> Self {
        let allotted_space_in_bytes = (frac * max_bytes).to_integer();
        Self {
            allotted_space_in_bytes,
            occupied_space_in_bytes: 0,
        }
    }

    /// Return the amount of space left in this [`TxBin`].
    #[inline]
    fn space_left_in_bytes(&self) -> u64 {
        self.allotted_space_in_bytes - self.occupied_space_in_bytes
    }

    /// Construct a new [`TxBin`], with a capacity of `max_bytes`.
    #[inline]
    fn init(max_bytes: u64) -> Self {
        Self {
            allotted_space_in_bytes: max_bytes,
            occupied_space_in_bytes: 0,
        }
    }

    /// Shrink the allotted space of this [`TxBin`] to whatever
    /// space is currently being utilized.
    #[inline]
    fn shrink_to_fit(&mut self) {
        self.allotted_space_in_bytes = self.occupied_space_in_bytes;
    }

    /// Try to dump a new transaction into this [`TxBin`].
    ///
    /// Signal the caller if the tx is larger than its max
    /// allotted bin space.
    fn try_dump<'tx>(&mut self, tx: &'tx [u8]) -> AllocStatus<'tx> {
        let tx_len = tx.len() as u64;
        if tx_len > self.allotted_space_in_bytes {
            let bin_size = self.allotted_space_in_bytes;
            return AllocStatus::OverflowsBin { tx, bin_size };
        }
        let occupied = self.occupied_space_in_bytes + tx_len;
        if occupied <= self.allotted_space_in_bytes {
            self.occupied_space_in_bytes = occupied;
            AllocStatus::Accepted
        } else {
            let space_left = self.space_left_in_bytes();
            AllocStatus::Rejected { tx, space_left }
        }
    }

    /// Try to dump a new batch of transactions into this [`TxBin`].
    ///
    /// If an allocation fails, rollback the state of the [`TxBin`],
    /// and return the respective status of the failure.
    fn try_dump_all<'tx, T>(&mut self, txs: T) -> AllocStatus<'tx>
    where
        T: IntoIterator<Item = &'tx [u8]> + 'tx,
    {
        let mut space_diff = 0;
        for tx in txs {
            match self.try_dump(tx) {
                AllocStatus::Accepted => space_diff += tx.len() as u64,
                status @ (AllocStatus::Rejected { .. }
                | AllocStatus::OverflowsBin { .. }) => {
                    self.occupied_space_in_bytes -= space_diff;
                    return status;
                }
            }
        }
        AllocStatus::Accepted
    }
}

mod threshold {
    //! Transaction allotment thresholds.

    use num_rational::Ratio;

    /// The threshold over Tendermint's allotted space for all three
    /// (major) kinds of Namada transactions.
    #[cfg(test)]
    pub const ONE_THIRD: Ratio<u64> = Ratio::new_raw(1, 3);
<<<<<<< HEAD
=======

    /// Divide the allotted space in two.
    pub const ONE_HALF: Ratio<u64> = Ratio::new_raw(1, 2);
>>>>>>> d080cc45
}

#[cfg(test)]
mod tests {
    use std::cell::RefCell;

    use assert_matches::assert_matches;
    use proptest::prelude::*;

    use super::states::{NextState, NextStateWithEncryptedTxs, TryAlloc};
    use super::*;
    use crate::node::ledger::shims::abcipp_shim_types::shim::TxBytes;

    /// Proptest generated txs.
    #[derive(Debug)]
    struct PropTx {
        tendermint_max_block_space_in_bytes: u64,
        protocol_txs: Vec<TxBytes>,
        encrypted_txs: Vec<TxBytes>,
        decrypted_txs: Vec<TxBytes>,
    }

    proptest! {
        /// Check if we reject a tx when its respective bin
        /// capacity has been reached on a [`BlockSpaceAllocator`].
        #[test]
        fn test_reject_tx_on_bin_cap_reached(max in prop::num::u64::ANY) {
            proptest_reject_tx_on_bin_cap_reached(max)
        }

        /// Check if the sum of all individual bin allotments for a
        /// [`BlockSpaceAllocator`] corresponds to the total space ceded
        /// by Tendermint.
        #[test]
        fn test_bin_capacity_eq_provided_space(max in prop::num::u64::ANY) {
            proptest_bin_capacity_eq_provided_space(max)
        }

        /// Test that dumping txs whose total combined size
        /// is less than the bin cap does not fill up the bin.
        #[test]
        fn test_tx_dump_doesnt_fill_up_bin(args in arb_transactions()) {
            proptest_tx_dump_doesnt_fill_up_bin(args)
        }
    }

    /// Implementation of [`test_reject_tx_on_bin_cap_reached`].
    fn proptest_reject_tx_on_bin_cap_reached(
        tendermint_max_block_space_in_bytes: u64,
    ) {
        let mut bins =
            BlockSpaceAllocator::init(tendermint_max_block_space_in_bytes);

        // fill the entire bin of decrypted txs
        bins.decrypted_txs.occupied_space_in_bytes =
            bins.decrypted_txs.allotted_space_in_bytes;

        // make sure we can't dump any new decrypted txs in the bin
        assert_matches!(
            bins.try_alloc(b"arbitrary tx bytes"),
            AllocStatus::Rejected { .. }
        );
    }

    /// Implementation of [`test_bin_capacity_eq_provided_space`].
    fn proptest_bin_capacity_eq_provided_space(
        tendermint_max_block_space_in_bytes: u64,
    ) {
        let bins =
            BlockSpaceAllocator::init(tendermint_max_block_space_in_bytes);
        assert_eq!(0, bins.uninitialized_space_in_bytes());
    }

    /// Implementation of [`test_tx_dump_doesnt_fill_up_bin`].
    fn proptest_tx_dump_doesnt_fill_up_bin(args: PropTx) {
        let PropTx {
            tendermint_max_block_space_in_bytes,
            protocol_txs,
            encrypted_txs,
            decrypted_txs,
        } = args;

        // produce new txs until the moment we would have
        // filled up the bins.
        //
        // iterate over the produced txs to make sure we can keep
        // dumping new txs without filling up the bins

        let bins = RefCell::new(BlockSpaceAllocator::init(
            tendermint_max_block_space_in_bytes,
        ));
        let decrypted_txs = decrypted_txs.into_iter().take_while(|tx| {
            let bin = bins.borrow().decrypted_txs;
            let new_size = bin.occupied_space_in_bytes + tx.len() as u64;
            new_size < bin.allotted_space_in_bytes
        });
        for tx in decrypted_txs {
            assert_matches!(
                bins.borrow_mut().try_alloc(&tx),
                AllocStatus::Accepted
            );
        }

        let bins = RefCell::new(bins.into_inner().next_state());
        let protocol_txs = protocol_txs.into_iter().take_while(|tx| {
            let bin = bins.borrow().protocol_txs;
            let new_size = bin.occupied_space_in_bytes + tx.len() as u64;
            new_size < bin.allotted_space_in_bytes
        });
        for tx in protocol_txs {
            assert_matches!(
                bins.borrow_mut().try_alloc(&tx),
                AllocStatus::Accepted
            );
        }

        let bins =
            RefCell::new(bins.into_inner().next_state_with_encrypted_txs());
        let encrypted_txs = encrypted_txs.into_iter().take_while(|tx| {
            let bin = bins.borrow().encrypted_txs;
            let new_size = bin.occupied_space_in_bytes + tx.len() as u64;
            new_size < bin.allotted_space_in_bytes
        });
        for tx in encrypted_txs {
            assert_matches!(
                bins.borrow_mut().try_alloc(&tx),
                AllocStatus::Accepted
            );
        }
    }

    prop_compose! {
        /// Generate arbitrarily sized txs of different kinds.
        fn arb_transactions()
            // create base strategies
            (
                (tendermint_max_block_space_in_bytes, protocol_tx_max_bin_size, encrypted_tx_max_bin_size,
                 decrypted_tx_max_bin_size) in arb_max_bin_sizes(),
            )
            // compose strategies
            (
                tendermint_max_block_space_in_bytes in Just(tendermint_max_block_space_in_bytes),
                protocol_txs in arb_tx_list(protocol_tx_max_bin_size),
                encrypted_txs in arb_tx_list(encrypted_tx_max_bin_size),
                decrypted_txs in arb_tx_list(decrypted_tx_max_bin_size),
            )
            -> PropTx {
                PropTx {
                    tendermint_max_block_space_in_bytes,
                    protocol_txs,
                    encrypted_txs,
                    decrypted_txs,
                }
            }
    }

    /// Return random bin sizes for a [`BlockSpaceAllocator`].
    fn arb_max_bin_sizes() -> impl Strategy<Value = (u64, usize, usize, usize)>
    {
        const MAX_BLOCK_SIZE_BYTES: u64 = 1000;
        (1..=MAX_BLOCK_SIZE_BYTES).prop_map(
            |tendermint_max_block_space_in_bytes| {
                (
                    tendermint_max_block_space_in_bytes,
<<<<<<< HEAD
                    (thres::ONE_THIRD * tendermint_max_block_space_in_bytes)
                        .to_integer() as usize,
                    (thres::ONE_THIRD * tendermint_max_block_space_in_bytes)
                        .to_integer() as usize,
                    (thres::ONE_THIRD * tendermint_max_block_space_in_bytes)
=======
                    (threshold::ONE_THIRD * tendermint_max_block_space_in_bytes)
                        .to_integer() as usize,
                    (threshold::ONE_THIRD * tendermint_max_block_space_in_bytes)
                        .to_integer() as usize,
                    (threshold::ONE_THIRD * tendermint_max_block_space_in_bytes)
>>>>>>> d080cc45
                        .to_integer() as usize,
                )
            },
        )
    }

    /// Return a list of txs.
    fn arb_tx_list(max_bin_size: usize) -> impl Strategy<Value = Vec<Vec<u8>>> {
        const MAX_TX_NUM: usize = 64;
        let tx = prop::collection::vec(prop::num::u8::ANY, 0..=max_bin_size);
        prop::collection::vec(tx, 0..=MAX_TX_NUM)
    }
}<|MERGE_RESOLUTION|>--- conflicted
+++ resolved
@@ -247,12 +247,9 @@
     /// (major) kinds of Namada transactions.
     #[cfg(test)]
     pub const ONE_THIRD: Ratio<u64> = Ratio::new_raw(1, 3);
-<<<<<<< HEAD
-=======
 
     /// Divide the allotted space in two.
     pub const ONE_HALF: Ratio<u64> = Ratio::new_raw(1, 2);
->>>>>>> d080cc45
 }
 
 #[cfg(test)]
@@ -417,19 +414,192 @@
             |tendermint_max_block_space_in_bytes| {
                 (
                     tendermint_max_block_space_in_bytes,
-<<<<<<< HEAD
+                    (threshold::ONE_THIRD * tendermint_max_block_space_in_bytes)
+                        .to_integer() as usize,
+                    (threshold::ONE_THIRD * tendermint_max_block_space_in_bytes)
+                        .to_integer() as usize,
+                    (threshold::ONE_THIRD * tendermint_max_block_space_in_bytes)
+                        .to_integer() as usize,
+                )
+            },
+        )
+    }
+
+    /// Return a list of txs.
+    fn arb_tx_list(max_bin_size: usize) -> impl Strategy<Value = Vec<Vec<u8>>> {
+        const MAX_TX_NUM: usize = 64;
+        let tx = prop::collection::vec(prop::num::u8::ANY, 0..=max_bin_size);
+        prop::collection::vec(tx, 0..=MAX_TX_NUM)
+    }
+}
+
+#[cfg(test)]
+mod tests {
+    use std::cell::RefCell;
+
+    use assert_matches::assert_matches;
+    use proptest::prelude::*;
+
+    use super::states::{NextState, NextStateWithEncryptedTxs, TryAlloc};
+    use super::*;
+    use crate::node::ledger::shims::abcipp_shim_types::shim::TxBytes;
+
+    /// Proptest generated txs.
+    #[derive(Debug)]
+    struct PropTx {
+        tendermint_max_block_space_in_bytes: u64,
+        protocol_txs: Vec<TxBytes>,
+        encrypted_txs: Vec<TxBytes>,
+        decrypted_txs: Vec<TxBytes>,
+    }
+
+    proptest! {
+        /// Check if we reject a tx when its respective bin
+        /// capacity has been reached on a [`BlockSpaceAllocator`].
+        #[test]
+        fn test_reject_tx_on_bin_cap_reached(max in prop::num::u64::ANY) {
+            proptest_reject_tx_on_bin_cap_reached(max)
+        }
+
+        /// Check if the sum of all individual bin allotments for a
+        /// [`BlockSpaceAllocator`] corresponds to the total space ceded
+        /// by Tendermint.
+        #[test]
+        fn test_bin_capacity_eq_provided_space(max in prop::num::u64::ANY) {
+            proptest_bin_capacity_eq_provided_space(max)
+        }
+
+        /// Test that dumping txs whose total combined size
+        /// is less than the bin cap does not fill up the bin.
+        #[test]
+        fn test_tx_dump_doesnt_fill_up_bin(args in arb_transactions()) {
+            proptest_tx_dump_doesnt_fill_up_bin(args)
+        }
+    }
+
+    /// Implementation of [`test_reject_tx_on_bin_cap_reached`].
+    fn proptest_reject_tx_on_bin_cap_reached(
+        tendermint_max_block_space_in_bytes: u64,
+    ) {
+        let mut bins =
+            BlockSpaceAllocator::init(tendermint_max_block_space_in_bytes);
+
+        // fill the entire bin of decrypted txs
+        bins.decrypted_txs.occupied_space_in_bytes =
+            bins.decrypted_txs.allotted_space_in_bytes;
+
+        // make sure we can't dump any new decrypted txs in the bin
+        assert_matches!(
+            bins.try_alloc(b"arbitrary tx bytes"),
+            AllocStatus::Rejected { .. }
+        );
+    }
+
+    /// Implementation of [`test_bin_capacity_eq_provided_space`].
+    fn proptest_bin_capacity_eq_provided_space(
+        tendermint_max_block_space_in_bytes: u64,
+    ) {
+        let bins =
+            BlockSpaceAllocator::init(tendermint_max_block_space_in_bytes);
+        assert_eq!(0, bins.uninitialized_space_in_bytes());
+    }
+
+    /// Implementation of [`test_tx_dump_doesnt_fill_up_bin`].
+    fn proptest_tx_dump_doesnt_fill_up_bin(args: PropTx) {
+        let PropTx {
+            tendermint_max_block_space_in_bytes,
+            protocol_txs,
+            encrypted_txs,
+            decrypted_txs,
+        } = args;
+
+        // produce new txs until the moment we would have
+        // filled up the bins.
+        //
+        // iterate over the produced txs to make sure we can keep
+        // dumping new txs without filling up the bins
+
+        let bins = RefCell::new(BlockSpaceAllocator::init(
+            tendermint_max_block_space_in_bytes,
+        ));
+        let decrypted_txs = decrypted_txs.into_iter().take_while(|tx| {
+            let bin = bins.borrow().decrypted_txs;
+            let new_size = bin.occupied_space_in_bytes + tx.len() as u64;
+            new_size < bin.allotted_space_in_bytes
+        });
+        for tx in decrypted_txs {
+            assert_matches!(
+                bins.borrow_mut().try_alloc(&tx),
+                AllocStatus::Accepted
+            );
+        }
+
+        let bins = RefCell::new(bins.into_inner().next_state());
+        let protocol_txs = protocol_txs.into_iter().take_while(|tx| {
+            let bin = bins.borrow().protocol_txs;
+            let new_size = bin.occupied_space_in_bytes + tx.len() as u64;
+            new_size < bin.allotted_space_in_bytes
+        });
+        for tx in protocol_txs {
+            assert_matches!(
+                bins.borrow_mut().try_alloc(&tx),
+                AllocStatus::Accepted
+            );
+        }
+
+        let bins =
+            RefCell::new(bins.into_inner().next_state_with_encrypted_txs());
+        let encrypted_txs = encrypted_txs.into_iter().take_while(|tx| {
+            let bin = bins.borrow().encrypted_txs;
+            let new_size = bin.occupied_space_in_bytes + tx.len() as u64;
+            new_size < bin.allotted_space_in_bytes
+        });
+        for tx in encrypted_txs {
+            assert_matches!(
+                bins.borrow_mut().try_alloc(&tx),
+                AllocStatus::Accepted
+            );
+        }
+    }
+
+    prop_compose! {
+        /// Generate arbitrarily sized txs of different kinds.
+        fn arb_transactions()
+            // create base strategies
+            (
+                (tendermint_max_block_space_in_bytes, protocol_tx_max_bin_size, encrypted_tx_max_bin_size,
+                 decrypted_tx_max_bin_size) in arb_max_bin_sizes(),
+            )
+            // compose strategies
+            (
+                tendermint_max_block_space_in_bytes in Just(tendermint_max_block_space_in_bytes),
+                protocol_txs in arb_tx_list(protocol_tx_max_bin_size),
+                encrypted_txs in arb_tx_list(encrypted_tx_max_bin_size),
+                decrypted_txs in arb_tx_list(decrypted_tx_max_bin_size),
+            )
+            -> PropTx {
+                PropTx {
+                    tendermint_max_block_space_in_bytes,
+                    protocol_txs,
+                    encrypted_txs,
+                    decrypted_txs,
+                }
+            }
+    }
+
+    /// Return random bin sizes for a [`BlockSpaceAllocator`].
+    fn arb_max_bin_sizes() -> impl Strategy<Value = (u64, usize, usize, usize)>
+    {
+        const MAX_BLOCK_SIZE_BYTES: u64 = 1000;
+        (1..=MAX_BLOCK_SIZE_BYTES).prop_map(
+            |tendermint_max_block_space_in_bytes| {
+                (
+                    tendermint_max_block_space_in_bytes,
                     (thres::ONE_THIRD * tendermint_max_block_space_in_bytes)
                         .to_integer() as usize,
                     (thres::ONE_THIRD * tendermint_max_block_space_in_bytes)
                         .to_integer() as usize,
                     (thres::ONE_THIRD * tendermint_max_block_space_in_bytes)
-=======
-                    (threshold::ONE_THIRD * tendermint_max_block_space_in_bytes)
-                        .to_integer() as usize,
-                    (threshold::ONE_THIRD * tendermint_max_block_space_in_bytes)
-                        .to_integer() as usize,
-                    (threshold::ONE_THIRD * tendermint_max_block_space_in_bytes)
->>>>>>> d080cc45
                         .to_integer() as usize,
                 )
             },
