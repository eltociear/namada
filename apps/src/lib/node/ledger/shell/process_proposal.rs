--- conflicted
+++ resolved
@@ -28,10 +28,9 @@
     /// included txs violates the order decided upon in the previous
     /// block.
     pub fn process_proposal(
-        &self,
+        &mut self,
         req: RequestProcessProposal,
     ) -> ResponseProcessProposal {
-        let mut tx_queue_iter = self.storage.tx_queue.iter();
         tracing::info!(
             proposer = ?hex::encode(&req.proposer_address),
             height = req.height,
@@ -45,17 +44,9 @@
             .txs
             .iter()
             .map(|tx_bytes| {
-<<<<<<< HEAD
                 ExecTxResult::from(
                     self.process_single_tx(tx_bytes, &mut eth_ev_digest_num),
-=======
-                self.process_single_tx(
-                    tx_bytes,
-                    &mut tx_queue_iter,
-                    &mut vote_ext_digest_num,
->>>>>>> 61bc84ef
                 )
-                .into()
             })
             .collect();
 
@@ -109,20 +100,6 @@
             tx_results,
             ..Default::default()
         }
-    }
-
-    /// Check all the given txs.
-    pub fn process_txs(&self, txs: &[Vec<u8>]) -> Vec<ExecTxResult> {
-        let mut tx_queue_iter = self.storage.tx_queue.iter();
-        txs.iter()
-            .map(|tx_bytes| {
-                ExecTxResult::from(self.process_single_tx(
-                    tx_bytes,
-                    &mut tx_queue_iter,
-                    &mut 0,
-                ))
-            })
-            .collect()
     }
 
     /// Checks if the Tx can be deserialized from bytes. Checks the fees and
@@ -145,10 +122,9 @@
     /// INVARIANT: Any changes applied in this method must be reverted if the
     /// proposal is rejected (unless we can simply overwrite them in the
     /// next block).
-    pub(crate) fn process_single_tx<'a>(
-        &self,
+    pub(crate) fn process_single_tx(
+        &mut self,
         tx_bytes: &[u8],
-        tx_queue_iter: &mut impl Iterator<Item = &'a WrapperTx>,
         vote_ext_digest_num: &mut usize,
     ) -> TxResult {
         let maybe_tx = Tx::try_from(tx_bytes).map_or_else(
@@ -257,7 +233,7 @@
                     info: "Unsupported protocol transaction type".into(),
                 },
             },
-            TxType::Decrypted(tx) => match tx_queue_iter.next() {
+            TxType::Decrypted(tx) => match self.next_wrapper() {
                 Some(wrapper) => {
                     if wrapper.tx_hash != tx.hash_commitment() {
                         TxResult {
@@ -351,12 +327,6 @@
     use namada::types::vote_extensions::ethereum_events::{
         self, MultiSignedEthEvent,
     };
-<<<<<<< HEAD
-=======
-    #[cfg(not(feature = "ABCI"))]
-    use tendermint_proto::abci::RequestInitChain;
-    use tendermint_proto::google::protobuf::Timestamp;
->>>>>>> 61bc84ef
 
     use super::*;
     use crate::node::ledger::shell::test_utils::{
