//! Implementation of the `FinalizeBlock` ABCI++ method for the Shell

use std::collections::HashMap;

use data_encoding::HEXUPPER;
use namada::ledger::parameters::storage as params_storage;
use namada::ledger::pos::types::into_tm_voting_power;
use namada::ledger::pos::{namada_proof_of_stake, staking_token_address};
use namada::ledger::storage::EPOCH_SWITCH_BLOCKS_DELAY;
use namada::ledger::storage_api::token::credit_tokens;
use namada::ledger::storage_api::{StorageRead, StorageWrite};
use namada::ledger::{inflation, protocol, replay_protection};
use namada::proof_of_stake::{
    delegator_rewards_products_handle, find_validator_by_raw_hash,
    read_last_block_proposer_address, read_pos_params, read_total_stake,
    read_validator_stake, rewards_accumulator_handle,
    validator_commission_rate_handle, validator_rewards_products_handle,
    write_last_block_proposer_address,
};
use namada::types::address::Address;
use namada::types::dec::Dec;
use namada::types::key::tm_raw_hash_to_string;
use namada::types::storage::{BlockHash, BlockResults, Epoch, Header};
use namada::types::token::{total_supply_key, Amount};

use super::governance::execute_governance_proposals;
use super::*;
use crate::facade::tendermint_proto::abci::{
    Misbehavior as Evidence, VoteInfo,
};
use crate::facade::tendermint_proto::crypto::PublicKey as TendermintPublicKey;
use crate::node::ledger::shell::stats::InternalStats;

impl<D, H> Shell<D, H>
where
    D: DB + for<'iter> DBIter<'iter> + Sync + 'static,
    H: StorageHasher + Sync + 'static,
{
    /// Updates the chain with new header, height, etc. Also keeps track
    /// of epoch changes and applies associated updates to validator sets,
    /// etc. as necessary.
    ///
    /// Validate and apply decrypted transactions unless
    /// [`Shell::process_proposal`] detected that they were not submitted in
    /// correct order or more decrypted txs arrived than expected. In that
    /// case, all decrypted transactions are not applied and must be
    /// included in the next `Shell::prepare_proposal` call.
    ///
    /// Incoming wrapper txs need no further validation. They
    /// are added to the block.
    ///
    /// Error codes:
    ///   0: Ok
    ///   1: Invalid tx
    ///   2: Tx is invalidly signed
    ///   3: Wasm runtime error
    ///   4: Invalid order of decrypted txs
    ///   5. More decrypted txs than expected
    pub fn finalize_block(
        &mut self,
        req: shim::request::FinalizeBlock,
    ) -> Result<shim::response::FinalizeBlock> {
        // Reset the gas meter before we start
        self.gas_meter.reset();

        let mut response = shim::response::FinalizeBlock::default();

        // Begin the new block and check if a new epoch has begun
        let (height, new_epoch) =
            self.update_state(req.header, req.hash, req.byzantine_validators);

        let (current_epoch, _gas) = self.wl_storage.storage.get_current_epoch();
        let update_for_tendermint = matches!(
            self.wl_storage.storage.update_epoch_blocks_delay,
            Some(EPOCH_SWITCH_BLOCKS_DELAY)
        );

        tracing::info!(
            "Block height: {height}, epoch: {current_epoch}, is new epoch: \
             {new_epoch}."
        );
        tracing::debug!(
            "New epoch block delay for updating the Tendermint validator set: \
             {:?}",
            self.wl_storage.storage.update_epoch_blocks_delay
        );

        if new_epoch {
            namada::ledger::storage::update_allowed_conversions(
                &mut self.wl_storage,
            )?;

            let _proposals_result =
                execute_governance_proposals(self, &mut response)?;

            // Copy the new_epoch + pipeline_len - 1 validator set into
            // new_epoch + pipeline_len
            let pos_params =
                namada_proof_of_stake::read_pos_params(&self.wl_storage)?;
            namada_proof_of_stake::copy_validator_sets_and_positions(
                &mut self.wl_storage,
                current_epoch,
                current_epoch + pos_params.pipeline_len,
                &namada_proof_of_stake::consensus_validator_set_handle(),
                &namada_proof_of_stake::below_capacity_validator_set_handle(),
            )?;
        }

        // Invariant: This has to be applied after
        // `copy_validator_sets_and_positions` if we're starting a new epoch
        self.record_slashes_from_evidence();
        if new_epoch {
            self.process_slashes();
        }

        let wrapper_fees = self.get_wrapper_tx_fees();
        let mut stats = InternalStats::default();

        // Tracks the accepted transactions
        self.wl_storage.storage.block.results = BlockResults::default();
        for (tx_index, processed_tx) in req.txs.iter().enumerate() {
            let tx = if let Ok(tx) = Tx::try_from(processed_tx.tx.as_ref()) {
                tx
            } else {
                tracing::error!(
                    "FinalizeBlock received a tx that could not be \
                     deserialized to a Tx type. This is likely a protocol \
                     transaction."
                );
                continue;
            };
            let tx_length = processed_tx.tx.len();
            // If [`process_proposal`] rejected a Tx due to invalid signature,
            // emit an event here and move on to next tx.
            if ErrorCodes::from_u32(processed_tx.result.code).unwrap()
                == ErrorCodes::InvalidSig
            {
                let mut tx_event = match tx.header().tx_type {
                    TxType::Wrapper(_) | TxType::Protocol(_) => {
                        Event::new_tx_event(&tx, height.0)
                    }
                    _ => {
                        tracing::error!(
                            "Internal logic error: FinalizeBlock received a \
                             tx with an invalid signature error code that \
                             could not be deserialized to a WrapperTx / \
                             ProtocolTx type"
                        );
                        continue;
                    }
                };
                tx_event["code"] = processed_tx.result.code.to_string();
                tx_event["info"] =
                    format!("Tx rejected: {}", &processed_tx.result.info);
                tx_event["gas_used"] = "0".into();
                response.events.push(tx_event);
                continue;
            }

            let tx = if let Ok(()) = tx.validate_header() {
                tx
            } else {
                tracing::error!(
                    "Internal logic error: FinalizeBlock received tx that \
                     could not be deserialized to a valid TxType"
                );
                continue;
            };
            let tx_type = tx.header();
            // If [`process_proposal`] rejected a Tx, emit an event here and
            // move on to next tx
            if ErrorCodes::from_u32(processed_tx.result.code).unwrap()
                != ErrorCodes::Ok
            {
                let mut tx_event = Event::new_tx_event(&tx, height.0);
                tx_event["code"] = processed_tx.result.code.to_string();
                tx_event["info"] =
                    format!("Tx rejected: {}", &processed_tx.result.info);
                tx_event["gas_used"] = "0".into();
                response.events.push(tx_event);
                // if the rejected tx was decrypted, remove it
                // from the queue of txs to be processed and remove the hash
                // from storage
                if let TxType::Decrypted(_) = &tx_type.tx_type {
                    let tx_hash = self
                        .wl_storage
                        .storage
                        .tx_queue
                        .pop()
                        .expect("Missing wrapper tx in queue")
                        .tx
                        .clone()
                        .update_header(TxType::Raw)
                        .header_hash();
                    let tx_hash_key =
                        replay_protection::get_tx_hash_key(&tx_hash);
                    self.wl_storage
                        .storage
                        .delete(&tx_hash_key)
                        .expect("Error while deleting tx hash from storage");
                }
                continue;
            }

            let (mut tx_event, tx_unsigned_hash) = match &tx_type.tx_type {
                TxType::Wrapper(wrapper) => {
                    stats.increment_wrapper_txs();
                    let mut tx_event = Event::new_tx_event(&tx, height.0);

                    // Writes both txs hash to storage
                    let processed_tx =
                        Tx::try_from(processed_tx.tx.as_ref()).unwrap();
                    let wrapper_tx_hash_key =
                        replay_protection::get_tx_hash_key(&hash::Hash(
                            processed_tx.header_hash().0,
                        ));
                    self.wl_storage
                        .storage
                        .write(&wrapper_tx_hash_key, vec![])
                        .expect("Error while writing tx hash to storage");

                    let inner_tx_hash_key = replay_protection::get_tx_hash_key(
                        &tx.clone().update_header(TxType::Raw).header_hash(),
                    );
                    self.wl_storage
                        .storage
                        .write(&inner_tx_hash_key, vec![])
                        .expect("Error while writing tx hash to storage");

                    #[cfg(not(feature = "mainnet"))]
                    let has_valid_pow =
                        self.invalidate_pow_solution_if_valid(wrapper);

                    // Charge fee
                    let fee_payer =
                        if wrapper.pk != address::masp_tx_key().ref_to() {
                            wrapper.fee_payer()
                        } else {
                            address::masp()
                        };

                    let balance_key =
                        token::balance_key(&wrapper.fee.token, &fee_payer);
                    let balance: token::Amount = self
                        .wl_storage
                        .read(&balance_key)
                        .expect("must be able to read")
                        .unwrap_or_default();

                    match balance.checked_sub(wrapper_fees) {
                        Some(amount) => {
                            self.wl_storage
                                .storage
                                .write(
                                    &balance_key,
                                    amount.try_to_vec().unwrap(),
                                )
                                .unwrap();
                        }
                        None => {
                            #[cfg(not(feature = "mainnet"))]
                            let reject = !has_valid_pow;
                            #[cfg(feature = "mainnet")]
                            let reject = true;
                            if reject {
                                // Burn remaining funds
                                self.wl_storage
                                    .storage
                                    .write(
                                        &balance_key,
                                        Amount::native_whole(0)
                                            .try_to_vec()
                                            .unwrap(),
                                    )
                                    .unwrap();
                                tx_event["info"] =
                                    "Insufficient balance for fee".into();
                                tx_event["code"] = ErrorCodes::InvalidTx.into();
                                tx_event["gas_used"] = "0".to_string();

                                response.events.push(tx_event);
                                continue;
                            }
                        }
                    }

                    self.wl_storage.storage.tx_queue.push(TxInQueue {
                        tx: processed_tx.clone(),
                        #[cfg(not(feature = "mainnet"))]
                        has_valid_pow,
                    });
                    (tx_event, None)
                }
                TxType::Decrypted(inner) => {
                    // We remove the corresponding wrapper tx from the queue
                    let wrapper_hash = self
                        .wl_storage
                        .storage
                        .tx_queue
                        .pop()
                        .expect("Missing wrapper tx in queue")
                        .tx
                        .clone()
                        .update_header(TxType::Raw)
                        .header_hash();
                    let mut event = Event::new_tx_event(&tx, height.0);

                    match inner {
                        DecryptedTx::Decrypted { has_valid_pow: _ } => {
                            if let Some(code_sec) = tx
                                .get_section(tx.code_sechash())
                                .and_then(Section::code_sec)
                            {
                                stats.increment_tx_type(
                                    code_sec.code.hash().to_string(),
                                );
                            }
                        }
                        DecryptedTx::Undecryptable => {
                            event["log"] =
                                "Transaction could not be decrypted.".into();
                            event["code"] = ErrorCodes::Undecryptable.into();
                        }
                    }
                    (event, Some(wrapper_hash))
                }
                TxType::Raw => {
                    tracing::error!(
                        "Internal logic error: FinalizeBlock received a \
                         TxType::Raw transaction"
                    );
                    continue;
                }
                TxType::Protocol(_) => {
                    tracing::error!(
                        "Internal logic error: FinalizeBlock received a \
                         TxType::Protocol transaction"
                    );
                    continue;
                }
            };

            match protocol::apply_tx(
                tx.clone(),
                tx_length,
                TxIndex(
                    tx_index
                        .try_into()
                        .expect("transaction index out of bounds"),
                ),
                &mut self.gas_meter,
                &mut self.wl_storage.write_log,
                &self.wl_storage.storage,
                &mut self.vp_wasm_cache,
                &mut self.tx_wasm_cache,
            )
            .map_err(Error::TxApply)
            {
                Ok(result) => {
                    if result.is_accepted() {
                        tracing::trace!(
                            "all VPs accepted transaction {} storage \
                             modification {:#?}",
                            tx_event["hash"],
                            result
                        );
                        stats.increment_successful_txs();
                        self.wl_storage.commit_tx();
                        if !tx_event.contains_key("code") {
                            tx_event["code"] = ErrorCodes::Ok.into();
                            self.wl_storage
                                .storage
                                .block
                                .results
                                .accept(tx_index);
                        }
                        for ibc_event in &result.ibc_events {
                            // Add the IBC event besides the tx_event
                            let event = Event::from(ibc_event.clone());
                            response.events.push(event);
                        }
                        match serde_json::to_string(
                            &result.initialized_accounts,
                        ) {
                            Ok(initialized_accounts) => {
                                tx_event["initialized_accounts"] =
                                    initialized_accounts;
                            }
                            Err(err) => {
                                tracing::error!(
                                    "Failed to serialize the initialized \
                                     accounts: {}",
                                    err
                                );
                            }
                        }
                    } else {
                        tracing::trace!(
                            "some VPs rejected transaction {} storage \
                             modification {:#?}",
                            tx_event["hash"],
                            result.vps_result.rejected_vps
                        );
                        stats.increment_rejected_txs();
                        self.wl_storage.drop_tx();
                        tx_event["code"] = ErrorCodes::InvalidTx.into();
                    }
                    tx_event["gas_used"] = result.gas_used.to_string();
                    tx_event["info"] = result.to_string();
                }
                Err(msg) => {
                    tracing::info!(
                        "Transaction {} failed with: {}",
                        tx_event["hash"],
                        msg
                    );
                    stats.increment_errored_txs();

                    // If transaction type is Decrypted and failed because of
                    // out of gas, remove its hash from storage to allow
                    // rewrapping it
                    if let Some(hash) = tx_unsigned_hash {
                        if let Error::TxApply(protocol::Error::GasError(namada::ledger::gas::Error::TransactionGasExceededError)) =
                            msg
                        {
                            let tx_hash_key =
                                replay_protection::get_tx_hash_key(&hash);
                            self.wl_storage
                                .storage
                                .delete(&tx_hash_key)
                                .expect(
                                    "Error while deleting tx hash key from storage",
                                );
                        }
                    }

                    self.wl_storage.drop_tx();
                    tx_event["gas_used"] = self
                        .gas_meter
                        .get_current_transaction_gas()
                        .to_string();
                    tx_event["info"] = msg.to_string();
                    tx_event["code"] = ErrorCodes::WasmRuntimeError.into();
                }
            }
            response.events.push(tx_event);
        }

        stats.set_tx_cache_size(
            self.tx_wasm_cache.get_size(),
            self.tx_wasm_cache.get_cache_size(),
        );
        stats.set_vp_cache_size(
            self.vp_wasm_cache.get_size(),
            self.vp_wasm_cache.get_cache_size(),
        );

        tracing::info!("{}", stats);
        tracing::info!("{}", stats.format_tx_executed());

        if update_for_tendermint {
            self.update_epoch(&mut response);
        }

        // Read the block proposer of the previously committed block in storage
        // (n-1 if we are in the process of finalizing n right now).
        match read_last_block_proposer_address(&self.wl_storage)? {
            Some(proposer_address) => {
                tracing::debug!(
                    "Found last block proposer: {proposer_address}"
                );
                let votes = pos_votes_from_abci(&self.wl_storage, &req.votes);
                namada_proof_of_stake::log_block_rewards(
                    &mut self.wl_storage,
                    if new_epoch {
                        current_epoch.prev()
                    } else {
                        current_epoch
                    },
                    &proposer_address,
                    votes,
                )?;
            }
            None => {
                if height > BlockHeight::default().next_height() {
                    tracing::error!(
                        "Can't find the last block proposer at height {height}"
                    );
                } else {
                    tracing::debug!(
                        "No last block proposer at height {height}"
                    );
                }
            }
        }

        if new_epoch {
            self.apply_inflation(current_epoch)?;
        }

        if !req.proposer_address.is_empty() {
            let tm_raw_hash_string =
                tm_raw_hash_to_string(req.proposer_address);
            let native_proposer_address = find_validator_by_raw_hash(
                &self.wl_storage,
                tm_raw_hash_string,
            )
            .unwrap()
            .expect(
                "Unable to find native validator address of block proposer \
                 from tendermint raw hash",
            );
            write_last_block_proposer_address(
                &mut self.wl_storage,
                native_proposer_address,
            )?;
        }

        let _ = self
            .gas_meter
            .finalize_transaction()
            .map_err(|_| Error::GasOverflow)?;

        self.event_log_mut().log_events(response.events.clone());
        tracing::debug!("End finalize_block {height} of epoch {current_epoch}");

        Ok(response)
    }

    /// Sets the metadata necessary for a new block, including
    /// the hash, height, validator changes, and evidence of
    /// byzantine behavior. Applies slashes if necessary.
    /// Returns a bool indicating if a new epoch began and
    /// the height of the new block.
    fn update_state(
        &mut self,
        header: Header,
        hash: BlockHash,
        byzantine_validators: Vec<Evidence>,
    ) -> (BlockHeight, bool) {
        let height = self.wl_storage.storage.get_last_block_height() + 1;

        self.gas_meter.reset();

        self.wl_storage
            .storage
            .begin_block(hash, height)
            .expect("Beginning a block shouldn't fail");

        let header_time = header.time;
        self.wl_storage
            .storage
            .set_header(header)
            .expect("Setting a header shouldn't fail");

        self.byzantine_validators = byzantine_validators;

        let new_epoch = self
            .wl_storage
            .update_epoch(height, header_time)
            .expect("Must be able to update epoch");
        (height, new_epoch)
    }

    /// If a new epoch begins, we update the response to include
    /// changes to the validator sets and consensus parameters
    fn update_epoch(&self, response: &mut shim::response::FinalizeBlock) {
        // Apply validator set update
        let (current_epoch, _gas) = self.wl_storage.storage.get_current_epoch();
        let pos_params =
            namada_proof_of_stake::read_pos_params(&self.wl_storage)
                .expect("Could not find the PoS parameters");
        // TODO ABCI validator updates on block H affects the validator set
        // on block H+2, do we need to update a block earlier?
        response.validator_updates =
            namada_proof_of_stake::validator_set_update_tendermint(
                &self.wl_storage,
                &pos_params,
                current_epoch,
                |update| {
                    let (consensus_key, power) = match update {
                        ValidatorSetUpdate::Consensus(ConsensusValidator {
                            consensus_key,
                            bonded_stake,
                        }) => {
                            let power: i64 = into_tm_voting_power(
                                pos_params.tm_votes_per_token,
                                bonded_stake,
                            );
                            (consensus_key, power)
                        }
                        ValidatorSetUpdate::Deactivated(consensus_key) => {
                            // Any validators that have been dropped from the
                            // consensus set must have voting power set to 0 to
                            // remove them from the conensus set
                            let power = 0_i64;
                            (consensus_key, power)
                        }
                    };
                    let pub_key = TendermintPublicKey {
                        sum: Some(key_to_tendermint(&consensus_key).unwrap()),
                    };
                    let pub_key = Some(pub_key);
                    ValidatorUpdate { pub_key, power }
                },
            )
            .expect("Must be able to update validator sets");
    }

    /// Calculate the new inflation rate, mint the new tokens to the PoS
    /// account, then update the reward products of the validators. This is
    /// executed while finalizing the first block of a new epoch and is applied
    /// with respect to the previous epoch.
    fn apply_inflation(&mut self, current_epoch: Epoch) -> Result<()> {
        let last_epoch = current_epoch.prev();
        // Get input values needed for the PD controller for PoS and MASP.
        // Run the PD controllers to calculate new rates.
        //
        // MASP is included below just for some completeness.

        let params = read_pos_params(&self.wl_storage)?;

        // Read from Parameters storage
        let epochs_per_year: u64 = self
            .read_storage_key(&params_storage::get_epochs_per_year_key())
            .expect("Epochs per year should exist in storage");
        let pos_p_gain_nom: Dec = self
            .read_storage_key(&params_storage::get_pos_gain_p_key())
            .expect("PoS P-gain factor should exist in storage");
        let pos_d_gain_nom: Dec = self
            .read_storage_key(&params_storage::get_pos_gain_d_key())
            .expect("PoS D-gain factor should exist in storage");

        let pos_last_staked_ratio: Dec = self
            .read_storage_key(&params_storage::get_staked_ratio_key())
            .expect("PoS staked ratio should exist in storage");
        let pos_last_inflation_amount: token::Amount = self
            .read_storage_key(&params_storage::get_pos_inflation_amount_key())
            .expect("PoS inflation amount should exist in storage");
        // Read from PoS storage
        let total_tokens = self
            .read_storage_key(&total_supply_key(&staking_token_address(
                &self.wl_storage,
            )))
            .expect("Total NAM balance should exist in storage");
        let pos_locked_supply =
            read_total_stake(&self.wl_storage, &params, last_epoch)?;
        let pos_locked_ratio_target = params.target_staked_ratio;
        let pos_max_inflation_rate = params.max_inflation_rate;

        // TODO: properly fetch these values (arbitrary for now)
        let masp_locked_supply: Amount = Amount::default();
        let masp_locked_ratio_target = Dec::new(5, 1).expect("Cannot fail");
        let masp_locked_ratio_last = Dec::new(5, 1).expect("Cannot fail");
        let masp_max_inflation_rate = Dec::new(2, 1).expect("Cannot fail");
        let masp_last_inflation_rate = Dec::new(12, 2).expect("Cannot fail");
        let masp_p_gain = Dec::new(1, 1).expect("Cannot fail");
        let masp_d_gain = Dec::new(1, 1).expect("Cannot fail");

        // Run rewards PD controller
        let pos_controller = inflation::RewardsController {
            locked_tokens: pos_locked_supply,
            total_tokens,
            locked_ratio_target: pos_locked_ratio_target,
            locked_ratio_last: pos_last_staked_ratio,
            max_reward_rate: pos_max_inflation_rate,
            last_inflation_amount: pos_last_inflation_amount,
            p_gain_nom: pos_p_gain_nom,
            d_gain_nom: pos_d_gain_nom,
            epochs_per_year,
        };
        let _masp_controller = inflation::RewardsController {
            locked_tokens: masp_locked_supply,
            total_tokens,
            locked_ratio_target: masp_locked_ratio_target,
            locked_ratio_last: masp_locked_ratio_last,
            max_reward_rate: masp_max_inflation_rate,
            last_inflation_amount: token::Amount::from(
                masp_last_inflation_rate,
            ),
            p_gain_nom: masp_p_gain,
            d_gain_nom: masp_d_gain,
            epochs_per_year,
        };

        // Run the rewards controllers
        let inflation::ValsToUpdate {
            locked_ratio,
            inflation,
        } = pos_controller.run();
        // let new_masp_vals = _masp_controller.run();

        // Get the number of blocks in the last epoch
        let first_block_of_last_epoch = self
            .wl_storage
            .storage
            .block
            .pred_epochs
            .first_block_heights[last_epoch.0 as usize]
            .0;
        let num_blocks_in_last_epoch = if first_block_of_last_epoch == 0 {
            self.wl_storage.storage.block.height.0 - 1
        } else {
            self.wl_storage.storage.block.height.0 - first_block_of_last_epoch
        };

        // Read the rewards accumulator and calculate the new rewards products
        // for the previous epoch
        //
        // TODO: think about changing the reward to Decimal
        let mut reward_tokens_remaining = inflation;
        let mut new_rewards_products: HashMap<Address, (Dec, Dec)> =
            HashMap::new();
        for acc in rewards_accumulator_handle().iter(&self.wl_storage)? {
            let (address, value) = acc?;

            // Get reward token amount for this validator
            let fractional_claim = value / num_blocks_in_last_epoch;
            let reward = fractional_claim * inflation;

            // Get validator data at the last epoch
            let stake = read_validator_stake(
                &self.wl_storage,
                &params,
                &address,
                last_epoch,
            )?
            .map(Dec::from)
            .unwrap_or_default();
            let last_rewards_product =
                validator_rewards_products_handle(&address)
                    .get(&self.wl_storage, &last_epoch)?
                    .unwrap_or_else(Dec::one);
            let last_delegation_product =
                delegator_rewards_products_handle(&address)
                    .get(&self.wl_storage, &last_epoch)?
                    .unwrap_or_else(Dec::one);
            let commission_rate = validator_commission_rate_handle(&address)
                .get(&self.wl_storage, last_epoch, &params)?
                .expect("Should be able to find validator commission rate");

            let new_product =
                last_rewards_product * (Dec::one() + Dec::from(reward) / stake);
            let new_delegation_product = last_delegation_product
                * (Dec::one()
                    + (Dec::one() - commission_rate) * Dec::from(reward)
                        / stake);
            new_rewards_products
                .insert(address, (new_product, new_delegation_product));
            reward_tokens_remaining -= reward;
        }
        for (
            address,
            (new_validator_reward_product, new_delegator_reward_product),
        ) in new_rewards_products
        {
            validator_rewards_products_handle(&address).insert(
                &mut self.wl_storage,
                last_epoch,
                new_validator_reward_product,
            )?;
            delegator_rewards_products_handle(&address).insert(
                &mut self.wl_storage,
                last_epoch,
                new_delegator_reward_product,
            )?;
        }

        let staking_token = staking_token_address(&self.wl_storage);

        // Mint tokens to the PoS account for the last epoch's inflation
        let pos_reward_tokens = inflation - reward_tokens_remaining;
        tracing::info!(
            "Minting tokens for PoS rewards distribution into the PoS \
             account. Amount: {}.",
            pos_reward_tokens.to_string_native(),
        );
        credit_tokens(
            &mut self.wl_storage,
            &staking_token,
            &address::POS,
            pos_reward_tokens,
        )?;

        if reward_tokens_remaining > token::Amount::zero() {
            let amount = Amount::from_uint(reward_tokens_remaining, 0).unwrap();
            tracing::info!(
                "Minting tokens remaining from PoS rewards distribution into \
                 the Governance account. Amount: {}.",
                amount.to_string_native()
            );
            credit_tokens(
                &mut self.wl_storage,
                &staking_token,
                &address::GOV,
                amount,
            )?;
        }

        // Write new rewards parameters that will be used for the inflation of
        // the current new epoch
        self.wl_storage
            .write(&params_storage::get_pos_inflation_amount_key(), inflation)
            .expect("unable to write new reward rate");
        self.wl_storage
            .write(&params_storage::get_staked_ratio_key(), locked_ratio)
            .expect("unable to write new locked ratio");

        // Delete the accumulators from storage
        // TODO: refactor with https://github.com/anoma/namada/issues/1225
        let addresses_to_drop: HashSet<Address> = rewards_accumulator_handle()
            .iter(&self.wl_storage)?
            .map(|a| a.unwrap().0)
            .collect();
        for address in addresses_to_drop.into_iter() {
            rewards_accumulator_handle()
                .remove(&mut self.wl_storage, &address)?;
        }

        Ok(())
    }
}

/// Convert ABCI vote info to PoS vote info. Any info which fails the conversion
/// will be skipped and errors logged.
///
/// # Panics
/// Panics if a validator's address cannot be converted to native address
/// (either due to storage read error or the address not being found) or
/// if the voting power cannot be converted to u64.
fn pos_votes_from_abci(
    storage: &impl StorageRead,
    votes: &[VoteInfo],
) -> Vec<namada_proof_of_stake::types::VoteInfo> {
    votes
        .iter()
        .filter_map(
            |VoteInfo {
                 validator,
                 signed_last_block,
             }| {
                if let Some(
                    crate::facade::tendermint_proto::abci::Validator {
                        address,
                        power,
                    },
                ) = validator
                {
                    let tm_raw_hash_string = HEXUPPER.encode(address);
                    if *signed_last_block {
                        tracing::debug!(
                            "Looking up validator from Tendermint VoteInfo's \
                             raw hash {tm_raw_hash_string}"
                        );

                        // Look-up the native address
                        let validator_address = find_validator_by_raw_hash(
                            storage,
                            &tm_raw_hash_string,
                        )
                        .expect(
                            "Must be able to read from storage to find native \
                             address of validator from tendermint raw hash",
                        )
                        .expect(
                            "Must be able to find the native address of \
                             validator from tendermint raw hash",
                        );

                        // Try to convert voting power to u64
                        let validator_vp = u64::try_from(*power).expect(
                            "Must be able to convert voting power from i64 to \
                             u64",
                        );

                        return Some(namada_proof_of_stake::types::VoteInfo {
                            validator_address,
                            validator_vp,
                        });
                    } else {
                        tracing::debug!(
                            "Validator {tm_raw_hash_string} didn't sign last \
                             block"
                        )
                    }
                }
                None
            },
        )
        .collect()
}

/// We test the failure cases of [`finalize_block`]. The happy flows
/// are covered by the e2e tests.
#[cfg(test)]
mod test_finalize_block {
    use std::collections::{BTreeMap, BTreeSet};

    use data_encoding::HEXUPPER;
    use namada::ledger::parameters::EpochDuration;
    use namada::ledger::storage_api;
    use namada::proof_of_stake::btree_set::BTreeSetShims;
    use namada::proof_of_stake::parameters::PosParams;
    use namada::proof_of_stake::storage::{
        is_validator_slashes_key, slashes_prefix,
    };
    use namada::proof_of_stake::types::{
        decimal_mult_amount, BondId, SlashType, ValidatorState,
        WeightedValidator,
    };
    use namada::proof_of_stake::{
        enqueued_slashes_handle, get_num_consensus_validators,
        read_consensus_validator_set_addresses_with_stake,
        rewards_accumulator_handle, unjail_validator,
        validator_consensus_key_handle, validator_rewards_products_handle,
        validator_slashes_handle, validator_state_handle, write_pos_params,
    };
<<<<<<< HEAD
    use namada::types::dec::POS_DECIMAL_PRECISION;
=======
    use namada::proto::{Code, Data, Section, Signature};
>>>>>>> d113e1cd
    use namada::types::governance::ProposalVote;
    use namada::types::key::tm_consensus_key_raw_hash;
    use namada::types::storage::Epoch;
    use namada::types::time::DurationSecs;
    use namada::types::token::Amount;
    use namada::types::transaction::governance::{
        InitProposalData, ProposalType, VoteProposalData,
    };
    use namada::types::transaction::{Fee, WrapperTx, MIN_FEE};
    use namada_test_utils::TestWasms;
    use test_log::test;

    use super::*;
    use crate::facade::tendermint_proto::abci::{
        Misbehavior, Validator, VoteInfo,
    };
    use crate::node::ledger::shell::test_utils::*;
    use crate::node::ledger::shims::abcipp_shim_types::shim::request::{
        FinalizeBlock, ProcessedTx,
    };

    /// Check that if a wrapper tx was rejected by [`process_proposal`],
    /// check that the correct event is returned. Check that it does
    /// not appear in the queue of txs to be decrypted
    #[test]
    fn test_process_proposal_rejected_wrapper_tx() {
        let (mut shell, _) = setup(1);
        let keypair = gen_keypair();
        let mut processed_txs = vec![];
        let mut valid_wrappers = vec![];

        // Add unshielded balance for fee paymenty
        let balance_key = token::balance_key(
            &shell.wl_storage.storage.native_token,
            &Address::from(&keypair.ref_to()),
        );
        shell
            .wl_storage
            .storage
            .write(
                &balance_key,
                Amount::native_whole(1000).try_to_vec().unwrap(),
            )
            .unwrap();

        // create some wrapper txs
        for i in 1u64..5 {
<<<<<<< HEAD
            let raw_tx = Tx::new(
                "wasm_code".as_bytes().to_owned(),
                Some(format!("transaction data: {}", i).as_bytes().to_owned()),
                shell.chain_id.clone(),
                None,
            );
            let wrapper = WrapperTx::new(
                Fee {
                    amount: Amount::from_uint(MIN_FEE, 0).expect("Test failed"),
                    token: shell.wl_storage.storage.native_token.clone(),
                },
                &keypair,
                Epoch(0),
                Default::default(),
                raw_tx.clone(),
                Default::default(),
                #[cfg(not(feature = "mainnet"))]
                None,
            );
            let tx = wrapper
                .sign(&keypair, shell.chain_id.clone(), None)
                .expect("Test failed");
=======
            let mut wrapper =
                Tx::new(TxType::Wrapper(Box::new(WrapperTx::new(
                    Fee {
                        amount: MIN_FEE.into(),
                        token: shell.wl_storage.storage.native_token.clone(),
                    },
                    &keypair,
                    Epoch(0),
                    0.into(),
                    #[cfg(not(feature = "mainnet"))]
                    None,
                ))));
            wrapper.header.chain_id = shell.chain_id.clone();
            wrapper.set_data(Data::new("wasm_code".as_bytes().to_owned()));
            wrapper.set_code(Code::new(
                format!("transaction data: {}", i).as_bytes().to_owned(),
            ));
            wrapper.add_section(Section::Signature(Signature::new(
                &wrapper.header_hash(),
                &keypair,
            )));
            wrapper.encrypt(&Default::default());
>>>>>>> d113e1cd
            if i > 1 {
                processed_txs.push(ProcessedTx {
                    tx: wrapper.to_bytes(),
                    result: TxResult {
                        code: u32::try_from(i.rem_euclid(2))
                            .expect("Test failed"),
                        info: "".into(),
                    },
                });
            } else {
                shell.enqueue_tx(wrapper.clone());
            }

            if i != 3 {
                valid_wrappers.push(wrapper)
            }
        }

        // check that the correct events were created
        for (index, event) in shell
            .finalize_block(FinalizeBlock {
                txs: processed_txs.clone(),
                ..Default::default()
            })
            .expect("Test failed")
            .iter()
            .enumerate()
        {
            assert_eq!(event.event_type.to_string(), String::from("accepted"));
            let code = event.attributes.get("code").expect("Test failed");
            assert_eq!(code, &index.rem_euclid(2).to_string());
        }
        // verify that the queue of wrapper txs to be processed is correct
        let mut valid_tx = valid_wrappers.iter();
        let mut counter = 0;
        for wrapper in shell.iter_tx_queue() {
            // we cannot easily implement the PartialEq trait for WrapperTx
            // so we check the hashes of the inner txs for equality
            let valid_tx = valid_tx.next().expect("Test failed");
            assert_eq!(wrapper.tx.header.code_hash, *valid_tx.code_sechash());
            assert_eq!(wrapper.tx.header.data_hash, *valid_tx.data_sechash());
            counter += 1;
        }
        assert_eq!(counter, 3);
    }

    /// Check that if a decrypted tx was rejected by [`process_proposal`],
    /// check that the correct event is returned. Check that it is still
    /// removed from the queue of txs to be included in the next block
    /// proposal
    #[test]
    fn test_process_proposal_rejected_decrypted_tx() {
        let (mut shell, _) = setup(1);
        let keypair = gen_keypair();
        let mut outer_tx = Tx::new(TxType::Wrapper(Box::new(WrapperTx::new(
            Fee {
                amount: Default::default(),
                token: shell.wl_storage.storage.native_token.clone(),
            },
            &keypair,
            Epoch(0),
<<<<<<< HEAD
            Default::default(),
            raw_tx.clone(),
            Default::default(),
=======
            0.into(),
>>>>>>> d113e1cd
            #[cfg(not(feature = "mainnet"))]
            None,
        ))));
        outer_tx.header.chain_id = shell.chain_id.clone();
        outer_tx.set_code(Code::new("wasm_code".as_bytes().to_owned()));
        outer_tx.set_data(Data::new(
            String::from("transaction data").as_bytes().to_owned(),
        ));
        outer_tx.encrypt(&Default::default());
        shell.enqueue_tx(outer_tx.clone());

        outer_tx.update_header(TxType::Decrypted(DecryptedTx::Decrypted {
            #[cfg(not(feature = "mainnet"))]
            has_valid_pow: false,
        }));
        let processed_tx = ProcessedTx {
            tx: outer_tx.to_bytes(),
            result: TxResult {
                code: ErrorCodes::InvalidTx.into(),
                info: "".into(),
            },
        };

        // check that the decrypted tx was not applied
        for event in shell
            .finalize_block(FinalizeBlock {
                txs: vec![processed_tx],
                ..Default::default()
            })
            .expect("Test failed")
        {
            assert_eq!(event.event_type.to_string(), String::from("applied"));
            let code = event.attributes.get("code").expect("Test failed");
            assert_eq!(code, &String::from(ErrorCodes::InvalidTx));
        }
        // check that the corresponding wrapper tx was removed from the queue
        assert!(shell.wl_storage.storage.tx_queue.is_empty());
    }

    /// Test that if a tx is undecryptable, it is applied
    /// but the tx result contains the appropriate error code.
    #[test]
    fn test_undecryptable_returns_error_code() {
        let (mut shell, _) = setup(1);

        let keypair = crate::wallet::defaults::daewon_keypair();
        // not valid tx bytes
        let wrapper = WrapperTx {
            fee: Fee {
                amount: Default::default(),
                token: shell.wl_storage.storage.native_token.clone(),
            },
            pk: keypair.ref_to(),
            epoch: Epoch(0),
<<<<<<< HEAD
            gas_limit: Default::default(),
            inner_tx,
            tx_hash: hash_tx(&tx),
=======
            gas_limit: 0.into(),
>>>>>>> d113e1cd
            #[cfg(not(feature = "mainnet"))]
            pow_solution: None,
        };
        let processed_tx = ProcessedTx {
            tx: Tx::new(TxType::Decrypted(DecryptedTx::Undecryptable))
                .to_bytes(),
            result: TxResult {
                code: ErrorCodes::Ok.into(),
                info: "".into(),
            },
        };

        let tx = Tx::new(TxType::Wrapper(Box::new(wrapper)));
        shell.enqueue_tx(tx);

        // check that correct error message is returned
        for event in shell
            .finalize_block(FinalizeBlock {
                txs: vec![processed_tx],
                ..Default::default()
            })
            .expect("Test failed")
        {
            assert_eq!(event.event_type.to_string(), String::from("applied"));
            let code = event.attributes.get("code").expect("Test failed");
            assert_eq!(code, &String::from(ErrorCodes::Undecryptable));
            let log = event.attributes.get("log").expect("Test failed");
            assert!(log.contains("Transaction could not be decrypted."))
        }
        // check that the corresponding wrapper tx was removed from the queue
        assert!(shell.wl_storage.storage.tx_queue.is_empty());
    }

    /// Test that the wrapper txs are queued in the order they
    /// are received from the block. Tests that the previously
    /// decrypted txs are de-queued.
    #[test]
    fn test_mixed_txs_queued_in_correct_order() {
        let (mut shell, _) = setup(1);
        let keypair = gen_keypair();
        let mut processed_txs = vec![];
        let mut valid_txs = vec![];

        // Add unshielded balance for fee payment
        let balance_key = token::balance_key(
            &shell.wl_storage.storage.native_token,
            &Address::from(&keypair.ref_to()),
        );
        shell
            .wl_storage
            .storage
            .write(
                &balance_key,
                Amount::native_whole(1000).try_to_vec().unwrap(),
            )
            .unwrap();

        // create two decrypted txs
        let tx_code = TestWasms::TxNoOp.read_bytes();
        for i in 0..2 {
<<<<<<< HEAD
            let raw_tx = Tx::new(
                tx_code.clone(),
                Some(
                    format!("Decrypted transaction data: {}", i)
                        .as_bytes()
                        .to_owned(),
                ),
                shell.chain_id.clone(),
                None,
            );
            let wrapper_tx = WrapperTx::new(
                Fee {
                    amount: Amount::from_uint(MIN_FEE, 0).expect("Test failed"),
                    token: shell.wl_storage.storage.native_token.clone(),
                },
                &keypair,
                Epoch(0),
                Default::default(),
                raw_tx.clone(),
                Default::default(),
=======
            let mut outer_tx =
                Tx::new(TxType::Wrapper(Box::new(WrapperTx::new(
                    Fee {
                        amount: MIN_FEE.into(),
                        token: shell.wl_storage.storage.native_token.clone(),
                    },
                    &keypair,
                    Epoch(0),
                    0.into(),
                    #[cfg(not(feature = "mainnet"))]
                    None,
                ))));
            outer_tx.header.chain_id = shell.chain_id.clone();
            outer_tx.set_code(Code::new(tx_code.clone()));
            outer_tx.set_data(Data::new(
                format!("Decrypted transaction data: {}", i)
                    .as_bytes()
                    .to_owned(),
            ));
            outer_tx.encrypt(&Default::default());
            shell.enqueue_tx(outer_tx.clone());
            outer_tx.update_header(TxType::Decrypted(DecryptedTx::Decrypted {
>>>>>>> d113e1cd
                #[cfg(not(feature = "mainnet"))]
                has_valid_pow: false,
            }));
            outer_tx.decrypt(<EllipticCurve as PairingEngine>::G2Affine::prime_subgroup_generator())
                .expect("Test failed");
            processed_txs.push(ProcessedTx {
                tx: outer_tx.to_bytes(),
                result: TxResult {
                    code: ErrorCodes::Ok.into(),
                    info: "".into(),
                },
            });
        }
        // create two wrapper txs
        for i in 0..2 {
<<<<<<< HEAD
            let raw_tx = Tx::new(
                "wasm_code".as_bytes().to_owned(),
                Some(
                    format!("Encrypted transaction data: {}", i)
                        .as_bytes()
                        .to_owned(),
                ),
                shell.chain_id.clone(),
                None,
            );
            let wrapper_tx = WrapperTx::new(
                Fee {
                    amount: Amount::from_uint(MIN_FEE, 0).expect("Test failed"),
                    token: shell.wl_storage.storage.native_token.clone(),
                },
                &keypair,
                Epoch(0),
                Default::default(),
                raw_tx.clone(),
                Default::default(),
                #[cfg(not(feature = "mainnet"))]
                None,
            );
            let wrapper = wrapper_tx
                .sign(&keypair, shell.chain_id.clone(), None)
                .expect("Test failed");
            valid_txs.push(wrapper_tx);
=======
            let mut wrapper_tx =
                Tx::new(TxType::Wrapper(Box::new(WrapperTx::new(
                    Fee {
                        amount: MIN_FEE.into(),
                        token: shell.wl_storage.storage.native_token.clone(),
                    },
                    &keypair,
                    Epoch(0),
                    0.into(),
                    #[cfg(not(feature = "mainnet"))]
                    None,
                ))));
            wrapper_tx.header.chain_id = shell.chain_id.clone();
            wrapper_tx.set_code(Code::new("wasm_code".as_bytes().to_owned()));
            wrapper_tx.set_data(Data::new(
                format!("Encrypted transaction data: {}", i)
                    .as_bytes()
                    .to_owned(),
            ));
            wrapper_tx.add_section(Section::Signature(Signature::new(
                &wrapper_tx.header_hash(),
                &keypair,
            )));
            wrapper_tx.encrypt(&Default::default());
            valid_txs.push(wrapper_tx.clone());
>>>>>>> d113e1cd
            processed_txs.push(ProcessedTx {
                tx: wrapper_tx.to_bytes(),
                result: TxResult {
                    code: ErrorCodes::Ok.into(),
                    info: "".into(),
                },
            });
        }
        // Put the wrapper txs in front of the decrypted txs
        processed_txs.rotate_left(2);
        // check that the correct events were created
        for (index, event) in shell
            .finalize_block(FinalizeBlock {
                txs: processed_txs,
                ..Default::default()
            })
            .expect("Test failed")
            .iter()
            .enumerate()
        {
            if index < 2 {
                // these should be accepted wrapper txs
                assert_eq!(
                    event.event_type.to_string(),
                    String::from("accepted")
                );
                let code =
                    event.attributes.get("code").expect("Test failed").as_str();
                assert_eq!(code, String::from(ErrorCodes::Ok).as_str());
            } else {
                // these should be accepted decrypted txs
                assert_eq!(
                    event.event_type.to_string(),
                    String::from("applied")
                );
                let code =
                    event.attributes.get("code").expect("Test failed").as_str();
                assert_eq!(code, String::from(ErrorCodes::Ok).as_str());
            }
        }

        // check that the applied decrypted txs were dequeued and the
        // accepted wrappers were enqueued in correct order
        let mut txs = valid_txs.iter();

        let mut counter = 0;
        for wrapper in shell.iter_tx_queue() {
            let next = txs.next().expect("Test failed");
            assert_eq!(wrapper.tx.header.code_hash, *next.code_sechash());
            assert_eq!(wrapper.tx.header.data_hash, *next.data_sechash());
            counter += 1;
        }
        assert_eq!(counter, 2);
    }

    /// Test that the finalize block handler never commits changes directly to
    /// the DB.
    #[test]
    fn test_finalize_doesnt_commit_db() {
        let (mut shell, _) = setup(1);

        // Update epoch duration to make sure we go through couple epochs
        let epoch_duration = EpochDuration {
            min_num_of_blocks: 5,
            min_duration: DurationSecs(0),
        };
        namada::ledger::parameters::update_epoch_parameter(
            &mut shell.wl_storage,
            &epoch_duration,
        )
        .unwrap();
        shell.wl_storage.storage.next_epoch_min_start_height = BlockHeight(5);
        shell.wl_storage.storage.next_epoch_min_start_time = DateTimeUtc::now();

        // Add a proposal to be executed on next epoch change.
        let mut add_proposal = |proposal_id, vote| {
            let validator = shell.mode.get_validator_address().unwrap().clone();
            shell.proposal_data.insert(proposal_id);

            let proposal = InitProposalData {
                id: Some(proposal_id),
                content: vec![],
                author: validator.clone(),
                voting_start_epoch: Epoch::default(),
                voting_end_epoch: Epoch::default().next(),
                grace_epoch: Epoch::default().next(),
                r#type: ProposalType::Default(None),
            };

            storage_api::governance::init_proposal(
                &mut shell.wl_storage,
                proposal,
            )
            .unwrap();

            let vote = VoteProposalData {
                id: proposal_id,
                vote,
                voter: validator,
                delegations: vec![],
            };
            // Vote to accept the proposal (there's only one validator, so its
            // vote decides)
            storage_api::governance::vote_proposal(&mut shell.wl_storage, vote)
                .unwrap();
        };

        // Add a proposal to be accepted and one to be rejected.
        add_proposal(
            0,
            ProposalVote::Yay(namada::types::governance::VoteType::Default),
        );
        add_proposal(1, ProposalVote::Nay);

        // Commit the genesis state
        shell.wl_storage.commit_block().unwrap();
        shell.commit();

        // Collect all storage key-vals into a sorted map
        let store_block_state = |shell: &TestShell| -> BTreeMap<_, _> {
            shell
                .wl_storage
                .storage
                .db
                .iter_prefix(None)
                .map(|(key, val, _gas)| (key, val))
                .collect()
        };

        // Store the full state in sorted map
        let mut last_storage_state: std::collections::BTreeMap<
            String,
            Vec<u8>,
        > = store_block_state(&shell);

        // Keep applying finalize block
        let validator = shell.mode.get_validator_address().unwrap();
        let pos_params =
            namada_proof_of_stake::read_pos_params(&shell.wl_storage).unwrap();
        let consensus_key =
            namada_proof_of_stake::validator_consensus_key_handle(validator)
                .get(&shell.wl_storage, Epoch::default(), &pos_params)
                .unwrap()
                .unwrap();
        let proposer_address = HEXUPPER
            .decode(consensus_key.tm_raw_hash().as_bytes())
            .unwrap();
        let val_stake = read_validator_stake(
            &shell.wl_storage,
            &pos_params,
            validator,
            Epoch::default(),
        )
        .unwrap()
        .unwrap();

        let votes = vec![VoteInfo {
            validator: Some(Validator {
                address: proposer_address.clone(),
                power: u128::try_from(val_stake).expect("Test failed") as i64,
            }),
            signed_last_block: true,
        }];

        // Need to supply a proposer address and votes to flow through the
        // inflation code
        for _ in 0..20 {
            let req = FinalizeBlock {
                proposer_address: proposer_address.clone(),
                votes: votes.clone(),
                ..Default::default()
            };
            let _events = shell.finalize_block(req).unwrap();
            let new_state = store_block_state(&shell);
            // The new state must be unchanged
            itertools::assert_equal(
                last_storage_state.iter(),
                new_state.iter(),
            );
            // Commit the block to move on to the next one
            shell.wl_storage.commit_block().unwrap();

            // Store the state after commit for the next iteration
            last_storage_state = store_block_state(&shell);
        }
    }

    /// A unit test for PoS inflationary rewards
    #[test]
    fn test_inflation_accounting() {
        // GENERAL IDEA OF THE TEST:
        // For the duration of an epoch, choose some number of times for each of
        // 4 genesis validators to propose a block and choose some arbitrary
        // voting distribution for each block. After each call of
        // finalize_block, check the validator rewards accumulators to ensure
        // that the proper inflation is being applied for each validator. Can
        // also check that the last and current block proposers are being stored
        // properly. At the end of the epoch, check that the validator rewards
        // products are appropriately updated.

        let (mut shell, _) = setup(4);

        let mut validator_set: BTreeSet<WeightedValidator> =
            read_consensus_validator_set_addresses_with_stake(
                &shell.wl_storage,
                Epoch::default(),
            )
            .unwrap()
            .into_iter()
            .collect();

        let params = read_pos_params(&shell.wl_storage).unwrap();

        let val1 = validator_set.pop_first_shim().unwrap();
        let val2 = validator_set.pop_first_shim().unwrap();
        let val3 = validator_set.pop_first_shim().unwrap();
        let val4 = validator_set.pop_first_shim().unwrap();

        let get_pkh = |address, epoch| {
            let ck = validator_consensus_key_handle(&address)
                .get(&shell.wl_storage, epoch, &params)
                .unwrap()
                .unwrap();
            let hash_string = tm_consensus_key_raw_hash(&ck);
            HEXUPPER.decode(hash_string.as_bytes()).unwrap()
        };

        let pkh1 = get_pkh(val1.address.clone(), Epoch::default());
        let pkh2 = get_pkh(val2.address.clone(), Epoch::default());
        let pkh3 = get_pkh(val3.address.clone(), Epoch::default());
        let pkh4 = get_pkh(val4.address.clone(), Epoch::default());

        // All validators sign blocks initially
        let votes = vec![
            VoteInfo {
                validator: Some(Validator {
                    address: pkh1.clone(),
                    power: u128::try_from(val1.bonded_stake)
                        .expect("Test failed")
                        as i64,
                }),
                signed_last_block: true,
            },
            VoteInfo {
                validator: Some(Validator {
                    address: pkh2.clone(),
                    power: u128::try_from(val2.bonded_stake)
                        .expect("Test failed")
                        as i64,
                }),
                signed_last_block: true,
            },
            VoteInfo {
                validator: Some(Validator {
                    address: pkh3.clone(),
                    power: u128::try_from(val3.bonded_stake)
                        .expect("Test failed")
                        as i64,
                }),
                signed_last_block: true,
            },
            VoteInfo {
                validator: Some(Validator {
                    address: pkh4.clone(),
                    power: u128::try_from(val4.bonded_stake)
                        .expect("Test failed")
                        as i64,
                }),
                signed_last_block: true,
            },
        ];

        let rewards_prod_1 = validator_rewards_products_handle(&val1.address);
        let rewards_prod_2 = validator_rewards_products_handle(&val2.address);
        let rewards_prod_3 = validator_rewards_products_handle(&val3.address);
        let rewards_prod_4 = validator_rewards_products_handle(&val4.address);

        let is_decimal_equal_enough = |target: Dec, to_compare: Dec| -> bool {
            // also return false if to_compare > target since this should
            // never happen for the use cases
            if to_compare < target {
                let tolerance = Dec::new(1, POS_DECIMAL_PRECISION / 2)
                    .expect("Dec creation failed");
                let res = Dec::one() - to_compare / target;
                res < tolerance
            } else {
                to_compare == target
            }
        };

        // NOTE: Want to manually set the block proposer and the vote
        // information in a FinalizeBlock object. In non-abcipp mode,
        // the block proposer is written in ProcessProposal, so need to
        // manually do it here let proposer_address = pkh1.clone();

        // FINALIZE BLOCK 1. Tell Namada that val1 is the block proposer. We
        // won't receive votes from TM since we receive votes at a 1-block
        // delay, so votes will be empty here
        next_block_for_inflation(&mut shell, pkh1.clone(), vec![], None);
        assert!(
            rewards_accumulator_handle()
                .is_empty(&shell.wl_storage)
                .unwrap()
        );

        // FINALIZE BLOCK 2. Tell Namada that val1 is the block proposer.
        // Include votes that correspond to block 1. Make val2 the next block's
        // proposer.
        next_block_for_inflation(&mut shell, pkh2.clone(), votes.clone(), None);
        assert!(rewards_prod_1.is_empty(&shell.wl_storage).unwrap());
        assert!(rewards_prod_2.is_empty(&shell.wl_storage).unwrap());
        assert!(rewards_prod_3.is_empty(&shell.wl_storage).unwrap());
        assert!(rewards_prod_4.is_empty(&shell.wl_storage).unwrap());
        assert!(
            !rewards_accumulator_handle()
                .is_empty(&shell.wl_storage)
                .unwrap()
        );
        // Val1 was the proposer, so its reward should be larger than all
        // others, which should themselves all be equal
        let acc_sum = get_rewards_sum(&shell.wl_storage);
        assert!(is_decimal_equal_enough(Dec::one(), acc_sum));
        let acc = get_rewards_acc(&shell.wl_storage);
        assert_eq!(acc.get(&val2.address), acc.get(&val3.address));
        assert_eq!(acc.get(&val2.address), acc.get(&val4.address));
        assert!(
            acc.get(&val1.address).cloned().unwrap()
                > acc.get(&val2.address).cloned().unwrap()
        );

        // FINALIZE BLOCK 3, with val1 as proposer for the next block.
        next_block_for_inflation(&mut shell, pkh1.clone(), votes, None);
        assert!(rewards_prod_1.is_empty(&shell.wl_storage).unwrap());
        assert!(rewards_prod_2.is_empty(&shell.wl_storage).unwrap());
        assert!(rewards_prod_3.is_empty(&shell.wl_storage).unwrap());
        assert!(rewards_prod_4.is_empty(&shell.wl_storage).unwrap());
        // Val2 was the proposer for this block, so its rewards accumulator
        // should be the same as val1 now. Val3 and val4 should be equal as
        // well.
        let acc_sum = get_rewards_sum(&shell.wl_storage);
        assert!(is_decimal_equal_enough(Dec::two(), acc_sum));
        let acc = get_rewards_acc(&shell.wl_storage);
        assert_eq!(acc.get(&val1.address), acc.get(&val2.address));
        assert_eq!(acc.get(&val3.address), acc.get(&val4.address));
        assert!(
            acc.get(&val1.address).cloned().unwrap()
                > acc.get(&val3.address).cloned().unwrap()
        );

        // Now we don't receive a vote from val4.
        let votes = vec![
            VoteInfo {
                validator: Some(Validator {
                    address: pkh1.clone(),
                    power: u128::try_from(val1.bonded_stake)
                        .expect("Test failed")
                        as i64,
                }),
                signed_last_block: true,
            },
            VoteInfo {
                validator: Some(Validator {
                    address: pkh2,
                    power: u128::try_from(val2.bonded_stake)
                        .expect("Test failed")
                        as i64,
                }),
                signed_last_block: true,
            },
            VoteInfo {
                validator: Some(Validator {
                    address: pkh3,
                    power: u128::try_from(val3.bonded_stake)
                        .expect("Test failed")
                        as i64,
                }),
                signed_last_block: true,
            },
            VoteInfo {
                validator: Some(Validator {
                    address: pkh4,
                    power: u128::try_from(val4.bonded_stake)
                        .expect("Test failed")
                        as i64,
                }),
                signed_last_block: false,
            },
        ];

        // FINALIZE BLOCK 4. The next block proposer will be val1. Only val1,
        // val2, and val3 vote on this block.
        next_block_for_inflation(&mut shell, pkh1.clone(), votes.clone(), None);
        assert!(rewards_prod_1.is_empty(&shell.wl_storage).unwrap());
        assert!(rewards_prod_2.is_empty(&shell.wl_storage).unwrap());
        assert!(rewards_prod_3.is_empty(&shell.wl_storage).unwrap());
        assert!(rewards_prod_4.is_empty(&shell.wl_storage).unwrap());
        let acc_sum = get_rewards_sum(&shell.wl_storage);
        assert!(is_decimal_equal_enough(Dec::new(3, 0).unwrap(), acc_sum));
        let acc = get_rewards_acc(&shell.wl_storage);
        assert!(
            acc.get(&val1.address).cloned().unwrap()
                > acc.get(&val2.address).cloned().unwrap()
        );
        assert!(
            acc.get(&val2.address).cloned().unwrap()
                > acc.get(&val3.address).cloned().unwrap()
        );
        assert!(
            acc.get(&val3.address).cloned().unwrap()
                > acc.get(&val4.address).cloned().unwrap()
        );

        // Advance to the start of epoch 1. Val1 is the only block proposer for
        // the rest of the epoch. Val4 does not vote for the rest of the epoch.
        let height_of_next_epoch =
            shell.wl_storage.storage.next_epoch_min_start_height;
        let current_height = 4_u64;
        assert_eq!(current_height, shell.wl_storage.storage.block.height.0);

        for _ in current_height..height_of_next_epoch.0 + 2 {
<<<<<<< HEAD
            // dbg!(
            //     get_rewards_acc(&shell.wl_storage),
            //     get_rewards_sum(&shell.wl_storage),
            // );
            next_block_for_inflation(&mut shell, pkh1.clone(), votes.clone());
=======
            dbg!(
                get_rewards_acc(&shell.wl_storage),
                get_rewards_sum(&shell.wl_storage),
            );
            next_block_for_inflation(
                &mut shell,
                pkh1.clone(),
                votes.clone(),
                None,
            );
>>>>>>> d113e1cd
        }
        assert!(
            rewards_accumulator_handle()
                .is_empty(&shell.wl_storage)
                .unwrap()
        );
        let rp1 = rewards_prod_1
            .get(&shell.wl_storage, &Epoch::default())
            .unwrap()
            .unwrap();
        let rp2 = rewards_prod_2
            .get(&shell.wl_storage, &Epoch::default())
            .unwrap()
            .unwrap();
        let rp3 = rewards_prod_3
            .get(&shell.wl_storage, &Epoch::default())
            .unwrap()
            .unwrap();
        let rp4 = rewards_prod_4
            .get(&shell.wl_storage, &Epoch::default())
            .unwrap()
            .unwrap();
        assert!(rp1 > rp2);
        assert!(rp2 > rp3);
        assert!(rp3 > rp4);
    }

    fn get_rewards_acc<S>(storage: &S) -> HashMap<Address, Dec>
    where
        S: StorageRead,
    {
        rewards_accumulator_handle()
            .iter(storage)
            .unwrap()
            .map(|elem| elem.unwrap())
            .collect::<HashMap<Address, Dec>>()
    }

    fn get_rewards_sum<S>(storage: &S) -> Dec
    where
        S: StorageRead,
    {
        let acc = get_rewards_acc(storage);
        if acc.is_empty() {
            Dec::zero()
        } else {
            acc.iter().fold(Dec::zero(), |sum, elm| sum + *elm.1)
        }
    }

    fn next_block_for_inflation(
        shell: &mut TestShell,
        proposer_address: Vec<u8>,
        votes: Vec<VoteInfo>,
        byzantine_validators: Option<Vec<Misbehavior>>,
    ) {
        // Let the header time be always ahead of the next epoch min start time
        let header = Header {
            time: shell
                .wl_storage
                .storage
                .next_epoch_min_start_time
                .next_second(),
            ..Default::default()
        };
        let mut req = FinalizeBlock {
            header,
            proposer_address,
            votes,
            ..Default::default()
        };
        if let Some(byz_vals) = byzantine_validators {
            req.byzantine_validators = byz_vals;
        }
        shell.finalize_block(req).unwrap();
        shell.commit();
    }

    /// Test that if a decrypted transaction fails because of out-of-gas, its
    /// hash is removed from storage to allow rewrapping it
    #[test]
    fn test_remove_tx_hash() {
        let (mut shell, _) = setup(1);
        let keypair = gen_keypair();

        let mut wasm_path = top_level_directory();
        wasm_path.push("wasm_for_tests/tx_no_op.wasm");
        let tx_code = std::fs::read(wasm_path)
            .expect("Expected a file at given code path");
<<<<<<< HEAD
        let raw_tx = Tx::new(
            tx_code,
            Some("Encrypted transaction data".as_bytes().to_owned()),
            shell.chain_id.clone(),
            None,
        );
        let wrapper_tx = WrapperTx::new(
            Fee {
                amount: Amount::zero(),
                token: shell.wl_storage.storage.native_token.clone(),
            },
            &keypair,
            Epoch(0),
            Default::default(),
            raw_tx.clone(),
            Default::default(),
=======
        let mut wrapper_tx =
            Tx::new(TxType::Wrapper(Box::new(WrapperTx::new(
                Fee {
                    amount: 0.into(),
                    token: shell.wl_storage.storage.native_token.clone(),
                },
                &keypair,
                Epoch(0),
                0.into(),
                #[cfg(not(feature = "mainnet"))]
                None,
            ))));
        wrapper_tx.header.chain_id = shell.chain_id.clone();
        wrapper_tx.set_code(Code::new(tx_code));
        wrapper_tx.set_data(Data::new(
            "Encrypted transaction data".as_bytes().to_owned(),
        ));
        let mut decrypted_tx = wrapper_tx.clone();
        wrapper_tx.encrypt(&Default::default());

        decrypted_tx.update_header(TxType::Decrypted(DecryptedTx::Decrypted {
>>>>>>> d113e1cd
            #[cfg(not(feature = "mainnet"))]
            has_valid_pow: false,
        }));

        // Write inner hash in storage
        let inner_hash_key = replay_protection::get_tx_hash_key(
            &wrapper_tx.clone().update_header(TxType::Raw).header_hash(),
        );
        shell
            .wl_storage
            .storage
            .write(&inner_hash_key, vec![])
            .expect("Test failed");

        let processed_tx = ProcessedTx {
            tx: decrypted_tx.to_bytes(),
            result: TxResult {
                code: ErrorCodes::Ok.into(),
                info: "".into(),
            },
        };
        shell.enqueue_tx(wrapper_tx);

        let _event = &shell
            .finalize_block(FinalizeBlock {
                txs: vec![processed_tx],
                ..Default::default()
            })
            .expect("Test failed")[0];

        // FIXME: uncomment when proper gas metering is in place
        // // Check inner tx hash has been removed from storage
        // assert_eq!(event.event_type.to_string(), String::from("applied"));
        // let code = event.attributes.get("code").expect("Test
        // failed").as_str(); assert_eq!(code,
        // String::from(ErrorCodes::WasmRuntimeError).as_str());

        // assert!(
        //     !shell
        //         .storage
        //         .has_key(&inner_hash_key)
        //         .expect("Test failed")
        //         .0
        // )
    }

    #[test]
    fn test_ledger_slashing() -> storage_api::Result<()> {
        let num_validators = 7_u64;
        let (mut shell, _) = setup(num_validators);
        let mut params = read_pos_params(&shell.wl_storage).unwrap();
        params.unbonding_len = 4;
        write_pos_params(&mut shell.wl_storage, params.clone())?;

        let validator_set: Vec<WeightedValidator> =
            read_consensus_validator_set_addresses_with_stake(
                &shell.wl_storage,
                Epoch::default(),
            )
            .unwrap()
            .into_iter()
            .collect();

        let val1 = validator_set[0].clone();
        let val2 = validator_set[1].clone();

        let initial_stake = val1.bonded_stake;
        let total_initial_stake = num_validators * initial_stake;

        let get_pkh = |address, epoch| {
            let ck = validator_consensus_key_handle(&address)
                .get(&shell.wl_storage, epoch, &params)
                .unwrap()
                .unwrap();
            let hash_string = tm_consensus_key_raw_hash(&ck);
            HEXUPPER.decode(hash_string.as_bytes()).unwrap()
        };

        let mut all_pkhs: Vec<Vec<u8>> = Vec::new();
        let mut behaving_pkhs: Vec<Vec<u8>> = Vec::new();
        for (idx, validator) in validator_set.iter().enumerate() {
            // Every validator should be in the consensus set
            assert_eq!(
                validator_state_handle(&validator.address)
                    .get(&shell.wl_storage, Epoch::default(), &params)
                    .unwrap(),
                Some(ValidatorState::Consensus)
            );
            all_pkhs.push(get_pkh(validator.address.clone(), Epoch::default()));
            if idx > 1_usize {
                behaving_pkhs
                    .push(get_pkh(validator.address.clone(), Epoch::default()));
            }
        }

        let pkh1 = all_pkhs[0].clone();
        let pkh2 = all_pkhs[1].clone();

        // Finalize block 1 (no votes since this is the first block)
        next_block_for_inflation(&mut shell, pkh1.clone(), vec![], None);

        let votes = get_default_true_votes(
            &shell.wl_storage,
            shell.wl_storage.storage.block.epoch,
        );
        assert!(!votes.is_empty());
        assert_eq!(votes.len(), 7_usize);

        // For block 2, include the evidences found for block 1.
        // NOTE: Only the type, height, and validator address fields from the
        // Misbehavior struct are used in Namada
        let byzantine_validators = vec![
            Misbehavior {
                r#type: 1,
                validator: Some(Validator {
                    address: pkh1.clone(),
                    power: Default::default(),
                }),
                height: 1,
                time: Default::default(),
                total_voting_power: Default::default(),
            },
            Misbehavior {
                r#type: 2,
                validator: Some(Validator {
                    address: pkh2,
                    power: Default::default(),
                }),
                height: 1,
                time: Default::default(),
                total_voting_power: Default::default(),
            },
        ];
        next_block_for_inflation(
            &mut shell,
            pkh1.clone(),
            votes,
            Some(byzantine_validators),
        );

        let processing_epoch = shell.wl_storage.storage.block.epoch
            + params.unbonding_len
            + 1_u64
            + params.cubic_slashing_window_length;

        // Check that the ValidatorState, enqueued slashes, and validator sets
        // are properly updated
        assert_eq!(
            validator_state_handle(&val1.address)
                .get(&shell.wl_storage, Epoch::default(), &params)
                .unwrap(),
            Some(ValidatorState::Consensus)
        );
        assert_eq!(
            validator_state_handle(&val2.address)
                .get(&shell.wl_storage, Epoch::default(), &params)
                .unwrap(),
            Some(ValidatorState::Consensus)
        );
        assert!(
            enqueued_slashes_handle()
                .at(&Epoch::default())
                .is_empty(&shell.wl_storage)?
        );
        assert_eq!(
            get_num_consensus_validators(&shell.wl_storage, Epoch::default())
                .unwrap(),
            7_u64
        );
        for epoch in Epoch::default().next().iter_range(params.pipeline_len) {
            assert_eq!(
                validator_state_handle(&val1.address)
                    .get(&shell.wl_storage, epoch, &params)
                    .unwrap(),
                Some(ValidatorState::Jailed)
            );
            assert_eq!(
                validator_state_handle(&val2.address)
                    .get(&shell.wl_storage, epoch, &params)
                    .unwrap(),
                Some(ValidatorState::Jailed)
            );
            assert!(
                enqueued_slashes_handle()
                    .at(&epoch)
                    .is_empty(&shell.wl_storage)?
            );
            assert_eq!(
                get_num_consensus_validators(&shell.wl_storage, epoch).unwrap(),
                5_u64
            );
        }
        assert!(
            !enqueued_slashes_handle()
                .at(&processing_epoch)
                .is_empty(&shell.wl_storage)?
        );

        // Advance to the processing epoch
        let votes = get_default_true_votes(&shell.wl_storage, Epoch::default());
        loop {
            next_block_for_inflation(
                &mut shell,
                pkh1.clone(),
                votes.clone(),
                None,
            );
            // println!(
            //     "Block {} epoch {}",
            //     shell.wl_storage.storage.block.height,
            //     shell.wl_storage.storage.block.epoch
            // );
            if shell.wl_storage.storage.block.epoch == processing_epoch {
                // println!("Reached processing epoch");
                break;
            } else {
                assert!(
                    enqueued_slashes_handle()
                        .at(&shell.wl_storage.storage.block.epoch)
                        .is_empty(&shell.wl_storage)?
                );
                let stake1 = read_validator_stake(
                    &shell.wl_storage,
                    &params,
                    &val1.address,
                    shell.wl_storage.storage.block.epoch,
                )?
                .unwrap();
                let stake2 = read_validator_stake(
                    &shell.wl_storage,
                    &params,
                    &val2.address,
                    shell.wl_storage.storage.block.epoch,
                )?
                .unwrap();
                let total_stake = read_total_stake(
                    &shell.wl_storage,
                    &params,
                    shell.wl_storage.storage.block.epoch,
                )?;
                assert_eq!(stake1, initial_stake);
                assert_eq!(stake2, initial_stake);
                assert_eq!(total_stake, total_initial_stake);
            }
        }

        let num_slashes = storage_api::iter_prefix_bytes(
            &shell.wl_storage,
            &slashes_prefix(),
        )?
        .filter(|kv_res| {
            let (k, _v) = kv_res.as_ref().unwrap();
            is_validator_slashes_key(k).is_some()
        })
        .count();

        assert_eq!(num_slashes, 2);
        assert_eq!(
            validator_slashes_handle(&val1.address)
                .len(&shell.wl_storage)
                .unwrap(),
            1_u64
        );
        assert_eq!(
            validator_slashes_handle(&val2.address)
                .len(&shell.wl_storage)
                .unwrap(),
            1_u64
        );

        let slash1 = validator_slashes_handle(&val1.address)
            .get(&shell.wl_storage, 0)?
            .unwrap();
        let slash2 = validator_slashes_handle(&val2.address)
            .get(&shell.wl_storage, 0)?
            .unwrap();

        assert_eq!(slash1.r#type, SlashType::DuplicateVote);
        assert_eq!(slash2.r#type, SlashType::LightClientAttack);
        assert_eq!(slash1.epoch, Epoch::default());
        assert_eq!(slash2.epoch, Epoch::default());

        // Each validator has equal weight in this test, and two have been
        // slashed
        let frac = dec!(2) / dec!(7);
        let cubic_rate = dec!(9) * frac * frac;

        assert_eq!(slash1.rate, cubic_rate);
        assert_eq!(slash2.rate, cubic_rate);

        // Check that there are still 5 consensus validators and the 2
        // misbehaving ones are still jailed
        for epoch in shell
            .wl_storage
            .storage
            .block
            .epoch
            .iter_range(params.pipeline_len + 1)
        {
            assert_eq!(
                validator_state_handle(&val1.address)
                    .get(&shell.wl_storage, epoch, &params)
                    .unwrap(),
                Some(ValidatorState::Jailed)
            );
            assert_eq!(
                validator_state_handle(&val2.address)
                    .get(&shell.wl_storage, epoch, &params)
                    .unwrap(),
                Some(ValidatorState::Jailed)
            );
            assert_eq!(
                get_num_consensus_validators(&shell.wl_storage, epoch).unwrap(),
                5_u64
            );
        }

        // Check that the deltas at the pipeline epoch are slashed
        let pipeline_epoch =
            shell.wl_storage.storage.block.epoch + params.pipeline_len;
        let stake1 = read_validator_stake(
            &shell.wl_storage,
            &params,
            &val1.address,
            pipeline_epoch,
        )?
        .unwrap();
        let stake2 = read_validator_stake(
            &shell.wl_storage,
            &params,
            &val2.address,
            pipeline_epoch,
        )?
        .unwrap();
        let total_stake =
            read_total_stake(&shell.wl_storage, &params, pipeline_epoch)?;

        let expected_slashed = decimal_mult_amount(cubic_rate, initial_stake);
        assert_eq!(stake1, initial_stake - expected_slashed);
        assert_eq!(stake2, initial_stake - expected_slashed);
        assert_eq!(total_stake, total_initial_stake - 2 * expected_slashed);

        // Unjail one of the validators
        let current_epoch = shell.wl_storage.storage.block.epoch;
        unjail_validator(&mut shell.wl_storage, &val1.address, current_epoch)?;
        let pipeline_epoch = current_epoch + params.pipeline_len;

        // Check that the state is the same until the pipeline epoch, at which
        // point one validator is unjailed
        for epoch in shell
            .wl_storage
            .storage
            .block
            .epoch
            .iter_range(params.pipeline_len)
        {
            assert_eq!(
                validator_state_handle(&val1.address)
                    .get(&shell.wl_storage, epoch, &params)
                    .unwrap(),
                Some(ValidatorState::Jailed)
            );
            assert_eq!(
                validator_state_handle(&val2.address)
                    .get(&shell.wl_storage, epoch, &params)
                    .unwrap(),
                Some(ValidatorState::Jailed)
            );
            assert_eq!(
                get_num_consensus_validators(&shell.wl_storage, epoch).unwrap(),
                5_u64
            );
        }
        assert_eq!(
            validator_state_handle(&val1.address)
                .get(&shell.wl_storage, pipeline_epoch, &params)
                .unwrap(),
            Some(ValidatorState::Consensus)
        );
        assert_eq!(
            validator_state_handle(&val2.address)
                .get(&shell.wl_storage, pipeline_epoch, &params)
                .unwrap(),
            Some(ValidatorState::Jailed)
        );
        assert_eq!(
            get_num_consensus_validators(&shell.wl_storage, pipeline_epoch)
                .unwrap(),
            6_u64
        );

        Ok(())
    }

    /// NOTE: must call `get_default_true_votes` before every call to
    /// `next_block_for_inflation`
    #[test]
    fn test_multiple_misbehaviors() -> storage_api::Result<()> {
        for num_validators in 4u64..10u64 {
            println!("NUM VALIDATORS = {}", num_validators);
            test_multiple_misbehaviors_by_num_vals(num_validators)?;
        }
        Ok(())
    }

    /// Current test procedure (prefixed by epoch in which the event occurs):
    /// 0) Validator initial stake of 200_000
    /// 1) Delegate 67_231 to validator
    /// 1) Self-unbond 154_654
    /// 2) Unbond delegation of 18_000
    /// 3) Self-bond 9_123
    /// 4) Self-unbond 15_000
    /// 5) Delegate 8_144 to validator
    /// 6) Discover misbehavior in epoch 3
    /// 7) Discover misbehavior in epoch 3
    /// 7) Discover misbehavior in epoch 4
    fn test_multiple_misbehaviors_by_num_vals(
        num_validators: u64,
    ) -> storage_api::Result<()> {
        // Setup the network with pipeline_len = 2, unbonding_len = 4
        // let num_validators = 8_u64;
        let (mut shell, _) = setup(num_validators);
        let mut params = read_pos_params(&shell.wl_storage).unwrap();
        params.unbonding_len = 4;
        params.max_validator_slots = 4;
        write_pos_params(&mut shell.wl_storage, params.clone())?;

        // Slash pool balance
        let nam_address = shell.wl_storage.storage.native_token.clone();
        let slash_balance_key = token::balance_key(
            &nam_address,
            &namada_proof_of_stake::SLASH_POOL_ADDRESS,
        );
        let slash_pool_balance_init: token::Amount = shell
            .wl_storage
            .read(&slash_balance_key)
            .expect("must be able to read")
            .unwrap_or_default();
        debug_assert_eq!(slash_pool_balance_init, token::Amount::default());

        let consensus_set: Vec<WeightedValidator> =
            read_consensus_validator_set_addresses_with_stake(
                &shell.wl_storage,
                Epoch::default(),
            )
            .unwrap()
            .into_iter()
            .collect();

        let val1 = consensus_set[0].clone();
        let pkh1 = get_pkh_from_address(
            &shell.wl_storage,
            &params,
            val1.address.clone(),
            Epoch::default(),
        );

        let initial_stake = val1.bonded_stake;
        let total_initial_stake = num_validators * initial_stake;

        // Finalize block 1
        next_block_for_inflation(&mut shell, pkh1.clone(), vec![], None);

        let votes = get_default_true_votes(&shell.wl_storage, Epoch::default());
        assert!(!votes.is_empty());

        // Advance to epoch 1 and
        // 1. Delegate 67231 NAM to validator
        // 2. Validator self-unbond 154654 NAM
        let current_epoch = advance_epoch(&mut shell, &pkh1, &votes, None);
        assert_eq!(shell.wl_storage.storage.block.epoch.0, 1_u64);

        // Make an account with balance and delegate some tokens
        let delegator = address::testing::gen_implicit_address();
        let del_1_amount = token::Amount::whole(67_231);
        let staking_token = shell.wl_storage.storage.native_token.clone();
        credit_tokens(
            &mut shell.wl_storage,
            &staking_token,
            &delegator,
            token::Amount::whole(200_000),
        )
        .unwrap();
        namada_proof_of_stake::bond_tokens(
            &mut shell.wl_storage,
            Some(&delegator),
            &val1.address,
            del_1_amount,
            current_epoch,
        )
        .unwrap();

        // Self-unbond
        let self_unbond_1_amount = token::Amount::whole(154_654);
        namada_proof_of_stake::unbond_tokens(
            &mut shell.wl_storage,
            None,
            &val1.address,
            self_unbond_1_amount,
            current_epoch,
        )
        .unwrap();

        let val_stake = namada_proof_of_stake::read_validator_stake(
            &shell.wl_storage,
            &params,
            &val1.address,
            current_epoch + params.pipeline_len,
        )
        .unwrap()
        .unwrap_or_default();

        let total_stake = namada_proof_of_stake::read_total_stake(
            &shell.wl_storage,
            &params,
            current_epoch + params.pipeline_len,
        )
        .unwrap();

        assert_eq!(
            val_stake,
            initial_stake + del_1_amount - self_unbond_1_amount
        );
        assert_eq!(
            total_stake,
            total_initial_stake + del_1_amount - self_unbond_1_amount
        );

        // Advance to epoch 2 and
        // 1. Unbond 18000 NAM from delegation
        let votes = get_default_true_votes(
            &shell.wl_storage,
            shell.wl_storage.storage.block.epoch,
        );
        let current_epoch = advance_epoch(&mut shell, &pkh1, &votes, None);
        println!("\nUnbonding in epoch 2");
        let del_unbond_1_amount = token::Amount::whole(18_000);
        namada_proof_of_stake::unbond_tokens(
            &mut shell.wl_storage,
            Some(&delegator),
            &val1.address,
            del_unbond_1_amount,
            current_epoch,
        )
        .unwrap();

        let val_stake = namada_proof_of_stake::read_validator_stake(
            &shell.wl_storage,
            &params,
            &val1.address,
            current_epoch + params.pipeline_len,
        )
        .unwrap()
        .unwrap_or_default();
        let total_stake = namada_proof_of_stake::read_total_stake(
            &shell.wl_storage,
            &params,
            current_epoch + params.pipeline_len,
        )
        .unwrap();
        assert_eq!(
            val_stake,
            initial_stake + del_1_amount
                - self_unbond_1_amount
                - del_unbond_1_amount
        );
        assert_eq!(
            total_stake,
            total_initial_stake + del_1_amount
                - self_unbond_1_amount
                - del_unbond_1_amount
        );

        // Advance to epoch 3 and
        // 1. Validator self-bond 9123 NAM
        let votes = get_default_true_votes(
            &shell.wl_storage,
            shell.wl_storage.storage.block.epoch,
        );
        let current_epoch = advance_epoch(&mut shell, &pkh1, &votes, None);
        println!("\nBonding in epoch 3");

        let self_bond_1_amount = token::Amount::whole(9_123);
        namada_proof_of_stake::bond_tokens(
            &mut shell.wl_storage,
            None,
            &val1.address,
            self_bond_1_amount,
            current_epoch,
        )
        .unwrap();

        // Advance to epoch 4
        // 1. Validator self-unbond 15000 NAM
        let votes = get_default_true_votes(
            &shell.wl_storage,
            shell.wl_storage.storage.block.epoch,
        );
        let current_epoch = advance_epoch(&mut shell, &pkh1, &votes, None);
        assert_eq!(current_epoch.0, 4_u64);

        let self_unbond_2_amount = token::Amount::whole(15_000);
        namada_proof_of_stake::unbond_tokens(
            &mut shell.wl_storage,
            None,
            &val1.address,
            self_unbond_2_amount,
            current_epoch,
        )
        .unwrap();

        // Advance to epoch 5 and
        // Delegate 8144 NAM to validator
        let votes = get_default_true_votes(
            &shell.wl_storage,
            shell.wl_storage.storage.block.epoch,
        );
        let current_epoch = advance_epoch(&mut shell, &pkh1, &votes, None);
        assert_eq!(current_epoch.0, 5_u64);
        println!("Delegating in epoch 5");

        // Delegate
        let del_2_amount = token::Amount::whole(8_144);
        namada_proof_of_stake::bond_tokens(
            &mut shell.wl_storage,
            Some(&delegator),
            &val1.address,
            del_2_amount,
            current_epoch,
        )
        .unwrap();

        println!("Advancing to epoch 6");

        // Advance to epoch 6
        let votes = get_default_true_votes(
            &shell.wl_storage,
            shell.wl_storage.storage.block.epoch,
        );
        let current_epoch = advance_epoch(&mut shell, &pkh1, &votes, None);
        assert_eq!(current_epoch.0, 6_u64);

        // Discover a misbehavior committed in epoch 3
        // NOTE: Only the type, height, and validator address fields from the
        // Misbehavior struct are used in Namada
        let misbehavior_epoch = Epoch(3_u64);
        let height = shell
            .wl_storage
            .storage
            .block
            .pred_epochs
            .first_block_heights[misbehavior_epoch.0 as usize];
        let misbehaviors = vec![Misbehavior {
            r#type: 1,
            validator: Some(Validator {
                address: pkh1.clone(),
                power: Default::default(),
            }),
            height: height.0 as i64,
            time: Default::default(),
            total_voting_power: Default::default(),
        }];
        let votes = get_default_true_votes(
            &shell.wl_storage,
            shell.wl_storage.storage.block.epoch,
        );
        next_block_for_inflation(
            &mut shell,
            pkh1.clone(),
            votes.clone(),
            Some(misbehaviors),
        );

        // Assertions
        assert_eq!(current_epoch.0, 6_u64);
        let processing_epoch = misbehavior_epoch
            + params.unbonding_len
            + 1_u64
            + params.cubic_slashing_window_length;
        let enqueued_slash = enqueued_slashes_handle()
            .at(&processing_epoch)
            .at(&val1.address)
            .front(&shell.wl_storage)
            .unwrap()
            .unwrap();
        assert_eq!(enqueued_slash.epoch, misbehavior_epoch);
        assert_eq!(enqueued_slash.r#type, SlashType::DuplicateVote);
        assert_eq!(enqueued_slash.rate, Decimal::ZERO);
        let last_slash =
            namada_proof_of_stake::read_validator_last_slash_epoch(
                &shell.wl_storage,
                &val1.address,
            )
            .unwrap();
        assert_eq!(last_slash, Some(misbehavior_epoch));
        assert!(
            namada_proof_of_stake::validator_slashes_handle(&val1.address)
                .is_empty(&shell.wl_storage)
                .unwrap()
        );

        println!("Advancing to epoch 7");

        // Advance to epoch 7
        let current_epoch = advance_epoch(&mut shell, &pkh1, &votes, None);

        // Discover two more misbehaviors, one committed in epoch 3, one in
        // epoch 4
        let height4 = shell
            .wl_storage
            .storage
            .block
            .pred_epochs
            .first_block_heights[4];
        let misbehaviors = vec![
            Misbehavior {
                r#type: 1,
                validator: Some(Validator {
                    address: pkh1.clone(),
                    power: Default::default(),
                }),
                height: height.0 as i64,
                time: Default::default(),
                total_voting_power: Default::default(),
            },
            Misbehavior {
                r#type: 2,
                validator: Some(Validator {
                    address: pkh1.clone(),
                    power: Default::default(),
                }),
                height: height4.0 as i64,
                time: Default::default(),
                total_voting_power: Default::default(),
            },
        ];
        next_block_for_inflation(
            &mut shell,
            pkh1.clone(),
            votes.clone(),
            Some(misbehaviors),
        );
        assert_eq!(current_epoch.0, 7_u64);
        let enqueued_slashes_8 = enqueued_slashes_handle()
            .at(&processing_epoch)
            .at(&val1.address);
        let enqueued_slashes_9 = enqueued_slashes_handle()
            .at(&processing_epoch.next())
            .at(&val1.address);

        assert_eq!(enqueued_slashes_8.len(&shell.wl_storage).unwrap(), 2_u64);
        assert_eq!(enqueued_slashes_9.len(&shell.wl_storage).unwrap(), 1_u64);
        let last_slash =
            namada_proof_of_stake::read_validator_last_slash_epoch(
                &shell.wl_storage,
                &val1.address,
            )
            .unwrap();
        assert_eq!(last_slash, Some(Epoch(4)));
        assert!(
            namada_proof_of_stake::is_validator_frozen(
                &shell.wl_storage,
                &val1.address,
                current_epoch,
                &params
            )
            .unwrap()
        );
        assert!(
            namada_proof_of_stake::validator_slashes_handle(&val1.address)
                .is_empty(&shell.wl_storage)
                .unwrap()
        );

        let pre_stake_10 = namada_proof_of_stake::read_validator_stake(
            &shell.wl_storage,
            &params,
            &val1.address,
            Epoch(10),
        )
        .unwrap()
        .unwrap_or_default();
        assert_eq!(
            pre_stake_10,
            initial_stake + del_1_amount
                - self_unbond_1_amount
                - del_unbond_1_amount
                + self_bond_1_amount
                - self_unbond_2_amount
                + del_2_amount
        );

        println!("\nNow processing the infractions\n");

        // Advance to epoch 9, where the infractions committed in epoch 3 will
        // be processed
        let votes = get_default_true_votes(
            &shell.wl_storage,
            shell.wl_storage.storage.block.epoch,
        );
        let _ = advance_epoch(&mut shell, &pkh1, &votes, None);
        let votes = get_default_true_votes(
            &shell.wl_storage,
            shell.wl_storage.storage.block.epoch,
        );
        let current_epoch = advance_epoch(&mut shell, &pkh1, &votes, None);
        assert_eq!(current_epoch.0, 9_u64);

        let val_stake_3 = namada_proof_of_stake::read_validator_stake(
            &shell.wl_storage,
            &params,
            &val1.address,
            Epoch(3),
        )
        .unwrap()
        .unwrap_or_default();
        let val_stake_4 = namada_proof_of_stake::read_validator_stake(
            &shell.wl_storage,
            &params,
            &val1.address,
            Epoch(4),
        )
        .unwrap()
        .unwrap_or_default();

        let tot_stake_3 = namada_proof_of_stake::read_total_stake(
            &shell.wl_storage,
            &params,
            Epoch(3),
        )
        .unwrap();
        let tot_stake_4 = namada_proof_of_stake::read_total_stake(
            &shell.wl_storage,
            &params,
            Epoch(4),
        )
        .unwrap();

        let vp_frac_3 = Decimal::from(val_stake_3) / Decimal::from(tot_stake_3);
        let vp_frac_4 = Decimal::from(val_stake_4) / Decimal::from(tot_stake_4);
        let tot_frac = dec!(2) * vp_frac_3 + vp_frac_4;
        let cubic_rate =
            std::cmp::min(Decimal::ONE, dec!(9) * tot_frac * tot_frac);
        dbg!(&cubic_rate);

        let equal_enough = |rate1: Decimal, rate2: Decimal| -> bool {
            let tolerance = dec!(0.000000001);
            (rate1 - rate2).abs() < tolerance
        };

        // There should be 2 slashes processed for the validator, each with rate
        // equal to the cubic slashing rate
        let val_slashes =
            namada_proof_of_stake::validator_slashes_handle(&val1.address);
        assert_eq!(val_slashes.len(&shell.wl_storage).unwrap(), 2u64);
        let is_rate_good = val_slashes
            .iter(&shell.wl_storage)
            .unwrap()
            .all(|s| equal_enough(s.unwrap().rate, cubic_rate));
        assert!(is_rate_good);

        // Check the amount of stake deducted from the futuremost epoch while
        // processing the slashes
        let post_stake_10 = namada_proof_of_stake::read_validator_stake(
            &shell.wl_storage,
            &params,
            &val1.address,
            Epoch(10),
        )
        .unwrap()
        .unwrap_or_default();
        // The amount unbonded after the infraction that affected the deltas
        // before processing is `del_unbond_1_amount + self_bond_1_amount -
        // self_unbond_2_amount` (since this self-bond was enacted then unbonded
        // all after the infraction). Thus, the additional deltas to be
        // deducted is the (infraction stake - this) * rate
        let slash_rate_3 = std::cmp::min(Decimal::ONE, dec!(2) * cubic_rate);
        let exp_slashed_during_processing_9 = decimal_mult_amount(
            slash_rate_3,
            initial_stake + del_1_amount
                - self_unbond_1_amount
                - del_unbond_1_amount
                + self_bond_1_amount
                - self_unbond_2_amount,
        );
        assert_eq!(
            pre_stake_10 - post_stake_10,
            exp_slashed_during_processing_9
        );

        // Check that we can compute the stake at the pipeline epoch
        // NOTE: may be off. by 1 namnam due to rounding;
        let exp_pipeline_stake = decimal_mult_amount(
            Decimal::ONE - slash_rate_3,
            initial_stake + del_1_amount
                - self_unbond_1_amount
                - del_unbond_1_amount
                + self_bond_1_amount
                - self_unbond_2_amount,
        ) + del_2_amount;
        assert!(
            (exp_pipeline_stake.change() - post_stake_10.change()).abs() <= 1
        );

        // Check the balance of the Slash Pool
        // TODO: finish once implemented
        // let slash_pool_balance: token::Amount = shell
        //     .wl_storage
        //     .read(&slash_balance_key)
        //     .expect("must be able to read")
        //     .unwrap_or_default();
        // let exp_slashed_3 = decimal_mult_amount(
        //     std::cmp::min(Decimal::TWO * cubic_rate, Decimal::ONE),
        //     val_stake_3 - del_unbond_1_amount + self_bond_1_amount
        //         - self_unbond_2_amount,
        // );
        // assert_eq!(slash_pool_balance, exp_slashed_3);

        let _pre_stake_11 = namada_proof_of_stake::read_validator_stake(
            &shell.wl_storage,
            &params,
            &val1.address,
            Epoch(10),
        )
        .unwrap()
        .unwrap_or_default();

        // Advance to epoch 10, where the infraction committed in epoch 4 will
        // be processed
        let votes = get_default_true_votes(
            &shell.wl_storage,
            shell.wl_storage.storage.block.epoch,
        );
        let current_epoch = advance_epoch(&mut shell, &pkh1, &votes, None);
        assert_eq!(current_epoch.0, 10_u64);

        // Check the balance of the Slash Pool
        // TODO: finish once implemented
        // let slash_pool_balance: token::Amount = shell
        //     .wl_storage
        //     .read(&slash_balance_key)
        //     .expect("must be able to read")
        //     .unwrap_or_default();

        // let exp_slashed_4 = if dec!(2) * cubic_rate >= Decimal::ONE {
        //     token::Amount::default()
        // } else if dec!(3) * cubic_rate >= Decimal::ONE {
        //     decimal_mult_amount(
        //         Decimal::ONE - dec!(2) * cubic_rate,
        //         val_stake_4 + self_bond_1_amount - self_unbond_2_amount,
        //     )
        // } else {
        //     decimal_mult_amount(
        //         std::cmp::min(cubic_rate, Decimal::ONE),
        //         val_stake_4 + self_bond_1_amount - self_unbond_2_amount,
        //     )
        // };
        // dbg!(slash_pool_balance, exp_slashed_3 + exp_slashed_4);
        // assert!(
        //     (slash_pool_balance.change()
        //         - (exp_slashed_3 + exp_slashed_4).change())
        //     .abs()
        //         <= 1
        // );

        let val_stake = read_validator_stake(
            &shell.wl_storage,
            &params,
            &val1.address,
            current_epoch + params.pipeline_len,
        )?
        .unwrap_or_default();

        let post_stake_11 = namada_proof_of_stake::read_validator_stake(
            &shell.wl_storage,
            &params,
            &val1.address,
            Epoch(10),
        )
        .unwrap()
        .unwrap_or_default();

        assert_eq!(post_stake_11, val_stake);
        // dbg!(&val_stake);
        // dbg!(pre_stake_10 - post_stake_10);

        // dbg!(&exp_slashed_during_processing_9);
        // TODO: finish once implemented
        // assert!(
        //     ((pre_stake_11 - post_stake_11).change() -
        // exp_slashed_4.change())         .abs()
        //         <= 1
        // );

        // dbg!(&val_stake, &exp_stake);
        // dbg!(exp_slashed_during_processing_8 +
        // exp_slashed_during_processing_9); dbg!(
        //     val_stake_3
        //         - (exp_slashed_during_processing_8 +
        //           exp_slashed_during_processing_9)
        // );

        // let exp_stake = val_stake_3 - del_unbond_1_amount +
        // self_bond_1_amount
        //     - self_unbond_2_amount
        //     + del_2_amount
        //     - exp_slashed_3
        //     - exp_slashed_4;

        // assert!((exp_stake.change() - post_stake_11.change()).abs() <= 1);

        for _ in 0..2 {
            let votes = get_default_true_votes(
                &shell.wl_storage,
                shell.wl_storage.storage.block.epoch,
            );
            let _ = advance_epoch(&mut shell, &pkh1, &votes, None);
        }
        let current_epoch = shell.wl_storage.storage.block.epoch;
        assert_eq!(current_epoch.0, 12_u64);

        println!("\nCHECK BOND AND UNBOND DETAILS");
        let details = namada_proof_of_stake::bonds_and_unbonds(
            &shell.wl_storage,
            None,
            None,
        )
        .unwrap();

        let del_id = BondId {
            source: delegator.clone(),
            validator: val1.address.clone(),
        };
        let self_id = BondId {
            source: val1.address.clone(),
            validator: val1.address.clone(),
        };

        let del_details = details.get(&del_id).unwrap();
        let self_details = details.get(&self_id).unwrap();
        // dbg!(del_details, self_details);

        // Check slashes
        assert_eq!(del_details.slashes, self_details.slashes);
        assert_eq!(del_details.slashes.len(), 3);
        assert_eq!(del_details.slashes[0].epoch, Epoch(3));
        assert!(equal_enough(del_details.slashes[0].rate, cubic_rate));
        assert_eq!(del_details.slashes[1].epoch, Epoch(3));
        assert!(equal_enough(del_details.slashes[1].rate, cubic_rate));
        assert_eq!(del_details.slashes[2].epoch, Epoch(4));
        assert!(equal_enough(del_details.slashes[2].rate, cubic_rate));

        // Check delegations
        assert_eq!(del_details.bonds.len(), 2);
        assert_eq!(del_details.bonds[0].start, Epoch(3));
        assert_eq!(
            del_details.bonds[0].amount,
            del_1_amount - del_unbond_1_amount
        );
        // TODO: decimal mult issues should be resolved with PR 1282
        assert!(
            (del_details.bonds[0].slashed_amount.unwrap().change()
                - decimal_mult_amount(
                    std::cmp::min(Decimal::ONE, dec!(3) * cubic_rate),
                    del_1_amount - del_unbond_1_amount
                )
                .change())
            .abs()
                <= 2
        );
        assert_eq!(del_details.bonds[1].start, Epoch(7));
        assert_eq!(del_details.bonds[1].amount, del_2_amount);
        assert_eq!(del_details.bonds[1].slashed_amount, None);

        // Check self-bonds
        assert_eq!(self_details.bonds.len(), 1);
        assert_eq!(self_details.bonds[0].start, Epoch(0));
        assert_eq!(
            self_details.bonds[0].amount,
            initial_stake - self_unbond_1_amount + self_bond_1_amount
                - self_unbond_2_amount
        );
        // TODO: not sure why this is correct??? (with + self_bond_1_amount -
        // self_unbond_2_amount)
        // TODO: Make sure this is sound and what we expect
        assert_eq!(
            self_details.bonds[0].slashed_amount,
            Some(decimal_mult_amount(
                std::cmp::min(Decimal::ONE, dec!(3) * cubic_rate),
                initial_stake - self_unbond_1_amount + self_bond_1_amount
                    - self_unbond_2_amount
            ))
        );

        // Check delegation unbonds
        assert_eq!(del_details.unbonds.len(), 1);
        assert_eq!(del_details.unbonds[0].start, Epoch(3));
        assert_eq!(del_details.unbonds[0].withdraw, Epoch(9));
        assert_eq!(del_details.unbonds[0].amount, del_unbond_1_amount);
        assert!(
            (del_details.unbonds[0].slashed_amount.unwrap().change()
                - decimal_mult_amount(
                    std::cmp::min(Decimal::ONE, dec!(2) * cubic_rate),
                    del_unbond_1_amount
                )
                .change())
            .abs()
                <= 1
        );

        // Check self-unbonds
        assert_eq!(self_details.unbonds.len(), 3);
        assert_eq!(self_details.unbonds[0].start, Epoch(0));
        assert_eq!(self_details.unbonds[0].withdraw, Epoch(8));
        assert_eq!(self_details.unbonds[1].start, Epoch(0));
        assert_eq!(self_details.unbonds[1].withdraw, Epoch(11));
        assert_eq!(self_details.unbonds[2].start, Epoch(5));
        assert_eq!(self_details.unbonds[2].withdraw, Epoch(11));
        assert_eq!(self_details.unbonds[0].amount, self_unbond_1_amount);
        assert_eq!(self_details.unbonds[0].slashed_amount, None);
        assert_eq!(
            self_details.unbonds[1].amount,
            self_unbond_2_amount - self_bond_1_amount
        );
        assert_eq!(
            self_details.unbonds[1].slashed_amount,
            Some(decimal_mult_amount(
                std::cmp::min(Decimal::ONE, dec!(3) * cubic_rate),
                self_unbond_2_amount - self_bond_1_amount
            ))
        );
        assert_eq!(self_details.unbonds[2].amount, self_bond_1_amount);
        assert_eq!(self_details.unbonds[2].slashed_amount, None);

        println!("\nWITHDRAWING DELEGATION UNBOND");
        // let slash_pool_balance_pre_withdraw = slash_pool_balance;
        // Withdraw the delegation unbonds, which total to 18_000. This should
        // only be affected by the slashes in epoch 3
        let del_withdraw = namada_proof_of_stake::withdraw_tokens(
            &mut shell.wl_storage,
            Some(&delegator),
            &val1.address,
            current_epoch,
        )
        .unwrap();

        let exp_del_withdraw_slashed_amount =
            decimal_mult_amount(slash_rate_3, del_unbond_1_amount);
        assert_eq!(
            del_withdraw,
            del_unbond_1_amount - exp_del_withdraw_slashed_amount
        );

        // TODO: finish once implemented
        // Check the balance of the Slash Pool
        // let slash_pool_balance: token::Amount = shell
        //     .wl_storage
        //     .read(&slash_balance_key)
        //     .expect("must be able to read")
        //     .unwrap_or_default();
        // dbg!(del_withdraw, slash_pool_balance);
        // assert_eq!(
        //     slash_pool_balance - slash_pool_balance_pre_withdraw,
        //     exp_del_withdraw_slashed_amount
        // );

        // println!("\nWITHDRAWING SELF UNBOND");
        // Withdraw the self unbonds, which total 154_654 + 15_000 - 9_123. Only
        // the (15_000 - 9_123) tokens are slashable.
        // let self_withdraw = namada_proof_of_stake::withdraw_tokens(
        //     &mut shell.wl_storage,
        //     None,
        //     &val1.address,
        //     current_epoch,
        // )
        // .unwrap();

        // let exp_self_withdraw_slashed_amount = decimal_mult_amount(
        //     std::cmp::min(dec!(3) * cubic_rate, Decimal::ONE),
        //     self_unbond_2_amount - self_bond_1_amount,
        // );
        // Check the balance of the Slash Pool
        // let slash_pool_balance: token::Amount = shell
        //     .wl_storage
        //     .read(&slash_balance_key)
        //     .expect("must be able to read")
        //     .unwrap_or_default();

        // dbg!(self_withdraw, slash_pool_balance);
        // dbg!(
        //     decimal_mult_amount(dec!(2) * cubic_rate, val_stake_3)
        //         + decimal_mult_amount(cubic_rate, val_stake_4)
        // );

        // assert_eq!(
        //     exp_self_withdraw_slashed_amount,
        //     slash_pool_balance
        //         - slash_pool_balance_pre_withdraw
        //         - exp_del_withdraw_slashed_amount
        // );

        Ok(())
    }

    fn get_default_true_votes<S>(storage: &S, epoch: Epoch) -> Vec<VoteInfo>
    where
        S: StorageRead,
    {
        let params = read_pos_params(storage).unwrap();
        read_consensus_validator_set_addresses_with_stake(storage, epoch)
            .unwrap()
            .into_iter()
            .map(|val| {
                let pkh = get_pkh_from_address(
                    storage,
                    &params,
                    val.address.clone(),
                    epoch,
                );
                VoteInfo {
                    validator: Some(Validator {
                        address: pkh,
                        power: u64::from(val.bonded_stake) as i64,
                    }),
                    signed_last_block: true,
                }
            })
            .collect::<Vec<_>>()
    }

    fn advance_epoch(
        shell: &mut TestShell,
        proposer_address: &[u8],
        consensus_votes: &[VoteInfo],
        misbehaviors: Option<Vec<Misbehavior>>,
    ) -> Epoch {
        let current_epoch = shell.wl_storage.storage.block.epoch;
        loop {
            next_block_for_inflation(
                shell,
                proposer_address.to_owned(),
                consensus_votes.to_owned(),
                misbehaviors.clone(),
            );
            if shell.wl_storage.storage.block.epoch == current_epoch.next() {
                break;
            }
        }
        shell.wl_storage.storage.block.epoch
    }

    fn get_pkh_from_address<S>(
        storage: &S,
        params: &PosParams,
        address: Address,
        epoch: Epoch,
    ) -> Vec<u8>
    where
        S: StorageRead,
    {
        let ck = validator_consensus_key_handle(&address)
            .get(storage, epoch, params)
            .unwrap()
            .unwrap();
        let hash_string = tm_consensus_key_raw_hash(&ck);
        HEXUPPER.decode(hash_string.as_bytes()).unwrap()
    }
}<|MERGE_RESOLUTION|>--- conflicted
+++ resolved
@@ -317,9 +317,15 @@
                             }
                         }
                         DecryptedTx::Undecryptable => {
+                            tracing::info!(
+                                "Tx with hash {} was un-decryptable",
+                                wrapper_hash
+                            );
+                            event["info"] = "Transaction is invalid.".into();
                             event["log"] =
                                 "Transaction could not be decrypted.".into();
                             event["code"] = ErrorCodes::Undecryptable.into();
+                            continue;
                         }
                     }
                     (event, Some(wrapper_hash))
@@ -905,8 +911,7 @@
         is_validator_slashes_key, slashes_prefix,
     };
     use namada::proof_of_stake::types::{
-        decimal_mult_amount, BondId, SlashType, ValidatorState,
-        WeightedValidator,
+        BondId, SlashType, ValidatorState, WeightedValidator,
     };
     use namada::proof_of_stake::{
         enqueued_slashes_handle, get_num_consensus_validators,
@@ -915,20 +920,18 @@
         validator_consensus_key_handle, validator_rewards_products_handle,
         validator_slashes_handle, validator_state_handle, write_pos_params,
     };
-<<<<<<< HEAD
+    use namada::proto::{Code, Data, Section, Signature};
     use namada::types::dec::POS_DECIMAL_PRECISION;
-=======
-    use namada::proto::{Code, Data, Section, Signature};
->>>>>>> d113e1cd
     use namada::types::governance::ProposalVote;
     use namada::types::key::tm_consensus_key_raw_hash;
     use namada::types::storage::Epoch;
     use namada::types::time::DurationSecs;
-    use namada::types::token::Amount;
+    use namada::types::token::{Amount, NATIVE_MAX_DECIMAL_PLACES};
     use namada::types::transaction::governance::{
         InitProposalData, ProposalType, VoteProposalData,
     };
     use namada::types::transaction::{Fee, WrapperTx, MIN_FEE};
+    use namada::types::uint::Uint;
     use namada_test_utils::TestWasms;
     use test_log::test;
 
@@ -967,30 +970,6 @@
 
         // create some wrapper txs
         for i in 1u64..5 {
-<<<<<<< HEAD
-            let raw_tx = Tx::new(
-                "wasm_code".as_bytes().to_owned(),
-                Some(format!("transaction data: {}", i).as_bytes().to_owned()),
-                shell.chain_id.clone(),
-                None,
-            );
-            let wrapper = WrapperTx::new(
-                Fee {
-                    amount: Amount::from_uint(MIN_FEE, 0).expect("Test failed"),
-                    token: shell.wl_storage.storage.native_token.clone(),
-                },
-                &keypair,
-                Epoch(0),
-                Default::default(),
-                raw_tx.clone(),
-                Default::default(),
-                #[cfg(not(feature = "mainnet"))]
-                None,
-            );
-            let tx = wrapper
-                .sign(&keypair, shell.chain_id.clone(), None)
-                .expect("Test failed");
-=======
             let mut wrapper =
                 Tx::new(TxType::Wrapper(Box::new(WrapperTx::new(
                     Fee {
@@ -999,7 +978,7 @@
                     },
                     &keypair,
                     Epoch(0),
-                    0.into(),
+                    Default::default(),
                     #[cfg(not(feature = "mainnet"))]
                     None,
                 ))));
@@ -1013,7 +992,6 @@
                 &keypair,
             )));
             wrapper.encrypt(&Default::default());
->>>>>>> d113e1cd
             if i > 1 {
                 processed_txs.push(ProcessedTx {
                     tx: wrapper.to_bytes(),
@@ -1075,13 +1053,7 @@
             },
             &keypair,
             Epoch(0),
-<<<<<<< HEAD
             Default::default(),
-            raw_tx.clone(),
-            Default::default(),
-=======
-            0.into(),
->>>>>>> d113e1cd
             #[cfg(not(feature = "mainnet"))]
             None,
         ))));
@@ -1136,13 +1108,7 @@
             },
             pk: keypair.ref_to(),
             epoch: Epoch(0),
-<<<<<<< HEAD
             gas_limit: Default::default(),
-            inner_tx,
-            tx_hash: hash_tx(&tx),
-=======
-            gas_limit: 0.into(),
->>>>>>> d113e1cd
             #[cfg(not(feature = "mainnet"))]
             pow_solution: None,
         };
@@ -1203,28 +1169,6 @@
         // create two decrypted txs
         let tx_code = TestWasms::TxNoOp.read_bytes();
         for i in 0..2 {
-<<<<<<< HEAD
-            let raw_tx = Tx::new(
-                tx_code.clone(),
-                Some(
-                    format!("Decrypted transaction data: {}", i)
-                        .as_bytes()
-                        .to_owned(),
-                ),
-                shell.chain_id.clone(),
-                None,
-            );
-            let wrapper_tx = WrapperTx::new(
-                Fee {
-                    amount: Amount::from_uint(MIN_FEE, 0).expect("Test failed"),
-                    token: shell.wl_storage.storage.native_token.clone(),
-                },
-                &keypair,
-                Epoch(0),
-                Default::default(),
-                raw_tx.clone(),
-                Default::default(),
-=======
             let mut outer_tx =
                 Tx::new(TxType::Wrapper(Box::new(WrapperTx::new(
                     Fee {
@@ -1233,7 +1177,7 @@
                     },
                     &keypair,
                     Epoch(0),
-                    0.into(),
+                    Default::default(),
                     #[cfg(not(feature = "mainnet"))]
                     None,
                 ))));
@@ -1247,7 +1191,6 @@
             outer_tx.encrypt(&Default::default());
             shell.enqueue_tx(outer_tx.clone());
             outer_tx.update_header(TxType::Decrypted(DecryptedTx::Decrypted {
->>>>>>> d113e1cd
                 #[cfg(not(feature = "mainnet"))]
                 has_valid_pow: false,
             }));
@@ -1263,35 +1206,6 @@
         }
         // create two wrapper txs
         for i in 0..2 {
-<<<<<<< HEAD
-            let raw_tx = Tx::new(
-                "wasm_code".as_bytes().to_owned(),
-                Some(
-                    format!("Encrypted transaction data: {}", i)
-                        .as_bytes()
-                        .to_owned(),
-                ),
-                shell.chain_id.clone(),
-                None,
-            );
-            let wrapper_tx = WrapperTx::new(
-                Fee {
-                    amount: Amount::from_uint(MIN_FEE, 0).expect("Test failed"),
-                    token: shell.wl_storage.storage.native_token.clone(),
-                },
-                &keypair,
-                Epoch(0),
-                Default::default(),
-                raw_tx.clone(),
-                Default::default(),
-                #[cfg(not(feature = "mainnet"))]
-                None,
-            );
-            let wrapper = wrapper_tx
-                .sign(&keypair, shell.chain_id.clone(), None)
-                .expect("Test failed");
-            valid_txs.push(wrapper_tx);
-=======
             let mut wrapper_tx =
                 Tx::new(TxType::Wrapper(Box::new(WrapperTx::new(
                     Fee {
@@ -1300,7 +1214,7 @@
                     },
                     &keypair,
                     Epoch(0),
-                    0.into(),
+                    Default::default(),
                     #[cfg(not(feature = "mainnet"))]
                     None,
                 ))));
@@ -1317,7 +1231,6 @@
             )));
             wrapper_tx.encrypt(&Default::default());
             valid_txs.push(wrapper_tx.clone());
->>>>>>> d113e1cd
             processed_txs.push(ProcessedTx {
                 tx: wrapper_tx.to_bytes(),
                 result: TxResult {
@@ -1738,13 +1651,6 @@
         assert_eq!(current_height, shell.wl_storage.storage.block.height.0);
 
         for _ in current_height..height_of_next_epoch.0 + 2 {
-<<<<<<< HEAD
-            // dbg!(
-            //     get_rewards_acc(&shell.wl_storage),
-            //     get_rewards_sum(&shell.wl_storage),
-            // );
-            next_block_for_inflation(&mut shell, pkh1.clone(), votes.clone());
-=======
             dbg!(
                 get_rewards_acc(&shell.wl_storage),
                 get_rewards_sum(&shell.wl_storage),
@@ -1755,7 +1661,6 @@
                 votes.clone(),
                 None,
             );
->>>>>>> d113e1cd
         }
         assert!(
             rewards_accumulator_handle()
@@ -1845,24 +1750,6 @@
         wasm_path.push("wasm_for_tests/tx_no_op.wasm");
         let tx_code = std::fs::read(wasm_path)
             .expect("Expected a file at given code path");
-<<<<<<< HEAD
-        let raw_tx = Tx::new(
-            tx_code,
-            Some("Encrypted transaction data".as_bytes().to_owned()),
-            shell.chain_id.clone(),
-            None,
-        );
-        let wrapper_tx = WrapperTx::new(
-            Fee {
-                amount: Amount::zero(),
-                token: shell.wl_storage.storage.native_token.clone(),
-            },
-            &keypair,
-            Epoch(0),
-            Default::default(),
-            raw_tx.clone(),
-            Default::default(),
-=======
         let mut wrapper_tx =
             Tx::new(TxType::Wrapper(Box::new(WrapperTx::new(
                 Fee {
@@ -1871,7 +1758,7 @@
                 },
                 &keypair,
                 Epoch(0),
-                0.into(),
+                Default::default(),
                 #[cfg(not(feature = "mainnet"))]
                 None,
             ))));
@@ -1884,7 +1771,6 @@
         wrapper_tx.encrypt(&Default::default());
 
         decrypted_tx.update_header(TxType::Decrypted(DecryptedTx::Decrypted {
->>>>>>> d113e1cd
             #[cfg(not(feature = "mainnet"))]
             has_valid_pow: false,
         }));
@@ -2169,8 +2055,8 @@
 
         // Each validator has equal weight in this test, and two have been
         // slashed
-        let frac = dec!(2) / dec!(7);
-        let cubic_rate = dec!(9) * frac * frac;
+        let frac = Dec::two() / Dec::new(7, 0).unwrap();
+        let cubic_rate = Dec::new(9, 0).unwrap() * frac * frac;
 
         assert_eq!(slash1.rate, cubic_rate);
         assert_eq!(slash2.rate, cubic_rate);
@@ -2222,10 +2108,10 @@
         let total_stake =
             read_total_stake(&shell.wl_storage, &params, pipeline_epoch)?;
 
-        let expected_slashed = decimal_mult_amount(cubic_rate, initial_stake);
+        let expected_slashed = cubic_rate * initial_stake;
         assert_eq!(stake1, initial_stake - expected_slashed);
         assert_eq!(stake2, initial_stake - expected_slashed);
-        assert_eq!(total_stake, total_initial_stake - 2 * expected_slashed);
+        assert_eq!(total_stake, total_initial_stake - 2u64 * expected_slashed);
 
         // Unjail one of the validators
         let current_epoch = shell.wl_storage.storage.block.epoch;
@@ -2359,13 +2245,13 @@
 
         // Make an account with balance and delegate some tokens
         let delegator = address::testing::gen_implicit_address();
-        let del_1_amount = token::Amount::whole(67_231);
+        let del_1_amount = token::Amount::native_whole(67_231);
         let staking_token = shell.wl_storage.storage.native_token.clone();
         credit_tokens(
             &mut shell.wl_storage,
             &staking_token,
             &delegator,
-            token::Amount::whole(200_000),
+            token::Amount::native_whole(200_000),
         )
         .unwrap();
         namada_proof_of_stake::bond_tokens(
@@ -2378,7 +2264,7 @@
         .unwrap();
 
         // Self-unbond
-        let self_unbond_1_amount = token::Amount::whole(154_654);
+        let self_unbond_1_amount = token::Amount::native_whole(154_654);
         namada_proof_of_stake::unbond_tokens(
             &mut shell.wl_storage,
             None,
@@ -2421,7 +2307,7 @@
         );
         let current_epoch = advance_epoch(&mut shell, &pkh1, &votes, None);
         println!("\nUnbonding in epoch 2");
-        let del_unbond_1_amount = token::Amount::whole(18_000);
+        let del_unbond_1_amount = token::Amount::native_whole(18_000);
         namada_proof_of_stake::unbond_tokens(
             &mut shell.wl_storage,
             Some(&delegator),
@@ -2467,7 +2353,7 @@
         let current_epoch = advance_epoch(&mut shell, &pkh1, &votes, None);
         println!("\nBonding in epoch 3");
 
-        let self_bond_1_amount = token::Amount::whole(9_123);
+        let self_bond_1_amount = token::Amount::native_whole(9_123);
         namada_proof_of_stake::bond_tokens(
             &mut shell.wl_storage,
             None,
@@ -2486,7 +2372,7 @@
         let current_epoch = advance_epoch(&mut shell, &pkh1, &votes, None);
         assert_eq!(current_epoch.0, 4_u64);
 
-        let self_unbond_2_amount = token::Amount::whole(15_000);
+        let self_unbond_2_amount = token::Amount::native_whole(15_000);
         namada_proof_of_stake::unbond_tokens(
             &mut shell.wl_storage,
             None,
@@ -2507,7 +2393,7 @@
         println!("Delegating in epoch 5");
 
         // Delegate
-        let del_2_amount = token::Amount::whole(8_144);
+        let del_2_amount = token::Amount::native_whole(8_144);
         namada_proof_of_stake::bond_tokens(
             &mut shell.wl_storage,
             Some(&delegator),
@@ -2572,7 +2458,7 @@
             .unwrap();
         assert_eq!(enqueued_slash.epoch, misbehavior_epoch);
         assert_eq!(enqueued_slash.r#type, SlashType::DuplicateVote);
-        assert_eq!(enqueued_slash.rate, Decimal::ZERO);
+        assert_eq!(enqueued_slash.rate, Dec::zero());
         let last_slash =
             namada_proof_of_stake::read_validator_last_slash_epoch(
                 &shell.wl_storage,
@@ -2723,16 +2609,18 @@
         )
         .unwrap();
 
-        let vp_frac_3 = Decimal::from(val_stake_3) / Decimal::from(tot_stake_3);
-        let vp_frac_4 = Decimal::from(val_stake_4) / Decimal::from(tot_stake_4);
-        let tot_frac = dec!(2) * vp_frac_3 + vp_frac_4;
-        let cubic_rate =
-            std::cmp::min(Decimal::ONE, dec!(9) * tot_frac * tot_frac);
+        let vp_frac_3 = Dec::from(val_stake_3) / Dec::from(tot_stake_3);
+        let vp_frac_4 = Dec::from(val_stake_4) / Dec::from(tot_stake_4);
+        let tot_frac = Dec::two() * vp_frac_3 + vp_frac_4;
+        let cubic_rate = std::cmp::min(
+            Dec::one(),
+            Dec::new(9, 0).unwrap() * tot_frac * tot_frac,
+        );
         dbg!(&cubic_rate);
 
-        let equal_enough = |rate1: Decimal, rate2: Decimal| -> bool {
-            let tolerance = dec!(0.000000001);
-            (rate1 - rate2).abs() < tolerance
+        let equal_enough = |rate1: Dec, rate2: Dec| -> bool {
+            let tolerance = Dec::new(1, 9).unwrap();
+            rate1.abs_diff(&rate2) < tolerance
         };
 
         // There should be 2 slashes processed for the validator, each with rate
@@ -2761,32 +2649,35 @@
         // self_unbond_2_amount` (since this self-bond was enacted then unbonded
         // all after the infraction). Thus, the additional deltas to be
         // deducted is the (infraction stake - this) * rate
-        let slash_rate_3 = std::cmp::min(Decimal::ONE, dec!(2) * cubic_rate);
-        let exp_slashed_during_processing_9 = decimal_mult_amount(
-            slash_rate_3,
-            initial_stake + del_1_amount
+        let slash_rate_3 = std::cmp::min(Dec::one(), Dec::two() * cubic_rate);
+        let exp_slashed_during_processing_9 = slash_rate_3
+            * (initial_stake + del_1_amount
                 - self_unbond_1_amount
                 - del_unbond_1_amount
                 + self_bond_1_amount
-                - self_unbond_2_amount,
-        );
-        assert_eq!(
-            pre_stake_10 - post_stake_10,
-            exp_slashed_during_processing_9
+                - self_unbond_2_amount);
+        assert!(
+            ((pre_stake_10 - post_stake_10).change()
+                - exp_slashed_during_processing_9.change())
+            .abs()
+                < Uint::from(1000)
         );
 
         // Check that we can compute the stake at the pipeline epoch
         // NOTE: may be off. by 1 namnam due to rounding;
-        let exp_pipeline_stake = decimal_mult_amount(
-            Decimal::ONE - slash_rate_3,
-            initial_stake + del_1_amount
-                - self_unbond_1_amount
-                - del_unbond_1_amount
-                + self_bond_1_amount
-                - self_unbond_2_amount,
-        ) + del_2_amount;
+        let exp_pipeline_stake = (Dec::one() - slash_rate_3)
+            * Dec::from(
+                initial_stake + del_1_amount
+                    - self_unbond_1_amount
+                    - del_unbond_1_amount
+                    + self_bond_1_amount
+                    - self_unbond_2_amount,
+            )
+            + Dec::from(del_2_amount);
+
         assert!(
-            (exp_pipeline_stake.change() - post_stake_10.change()).abs() <= 1
+            exp_pipeline_stake.abs_diff(&Dec::from(post_stake_10))
+                <= Dec::new(1, NATIVE_MAX_DECIMAL_PLACES).unwrap()
         );
 
         // Check the balance of the Slash Pool
@@ -2947,13 +2838,12 @@
         // TODO: decimal mult issues should be resolved with PR 1282
         assert!(
             (del_details.bonds[0].slashed_amount.unwrap().change()
-                - decimal_mult_amount(
-                    std::cmp::min(Decimal::ONE, dec!(3) * cubic_rate),
-                    del_1_amount - del_unbond_1_amount
-                )
-                .change())
+                - std::cmp::min(
+                    Dec::one(),
+                    Dec::new(3, 0).unwrap() * cubic_rate
+                ) * (del_1_amount.change() - del_unbond_1_amount.change()))
             .abs()
-                <= 2
+                <= Uint::from(2)
         );
         assert_eq!(del_details.bonds[1].start, Epoch(7));
         assert_eq!(del_details.bonds[1].amount, del_2_amount);
@@ -2970,13 +2860,18 @@
         // TODO: not sure why this is correct??? (with + self_bond_1_amount -
         // self_unbond_2_amount)
         // TODO: Make sure this is sound and what we expect
-        assert_eq!(
-            self_details.bonds[0].slashed_amount,
-            Some(decimal_mult_amount(
-                std::cmp::min(Decimal::ONE, dec!(3) * cubic_rate),
-                initial_stake - self_unbond_1_amount + self_bond_1_amount
-                    - self_unbond_2_amount
-            ))
+        assert!(
+            (self_details.bonds[0].slashed_amount.unwrap().change()
+                - (std::cmp::min(
+                    Dec::one(),
+                    Dec::new(3, 0).unwrap() * cubic_rate
+                ) * (initial_stake - self_unbond_1_amount
+                    + self_bond_1_amount
+                    - self_unbond_2_amount))
+                    .change())
+                <= Amount::from_uint(1000, NATIVE_MAX_DECIMAL_PLACES)
+                    .unwrap()
+                    .change()
         );
 
         // Check delegation unbonds
@@ -2986,13 +2881,11 @@
         assert_eq!(del_details.unbonds[0].amount, del_unbond_1_amount);
         assert!(
             (del_details.unbonds[0].slashed_amount.unwrap().change()
-                - decimal_mult_amount(
-                    std::cmp::min(Decimal::ONE, dec!(2) * cubic_rate),
-                    del_unbond_1_amount
-                )
-                .change())
+                - (std::cmp::min(Dec::one(), Dec::two() * cubic_rate)
+                    * del_unbond_1_amount)
+                    .change())
             .abs()
-                <= 1
+                <= Uint::from(1)
         );
 
         // Check self-unbonds
@@ -3011,10 +2904,10 @@
         );
         assert_eq!(
             self_details.unbonds[1].slashed_amount,
-            Some(decimal_mult_amount(
-                std::cmp::min(Decimal::ONE, dec!(3) * cubic_rate),
-                self_unbond_2_amount - self_bond_1_amount
-            ))
+            Some(
+                std::cmp::min(Dec::one(), Dec::new(3, 0).unwrap() * cubic_rate)
+                    * (self_unbond_2_amount - self_bond_1_amount)
+            )
         );
         assert_eq!(self_details.unbonds[2].amount, self_bond_1_amount);
         assert_eq!(self_details.unbonds[2].slashed_amount, None);
@@ -3032,7 +2925,7 @@
         .unwrap();
 
         let exp_del_withdraw_slashed_amount =
-            decimal_mult_amount(slash_rate_3, del_unbond_1_amount);
+            slash_rate_3 * del_unbond_1_amount;
         assert_eq!(
             del_withdraw,
             del_unbond_1_amount - exp_del_withdraw_slashed_amount
@@ -3107,7 +3000,7 @@
                 VoteInfo {
                     validator: Some(Validator {
                         address: pkh,
-                        power: u64::from(val.bonded_stake) as i64,
+                        power: u128::try_from(val.bonded_stake).unwrap() as i64,
                     }),
                     signed_last_block: true,
                 }
