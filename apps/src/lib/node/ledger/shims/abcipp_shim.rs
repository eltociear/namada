use std::convert::{TryFrom, TryInto};
use std::future::Future;
use std::path::{Path, PathBuf};
use std::pin::Pin;
use std::task::{Context, Poll};

use anoma::types::chain::ChainId;
use anoma::types::storage::BlockHeight;
use futures::future::FutureExt;
use tower::Service;
use tower_abci::{BoxError, Request as Req, Response as Resp};

use super::super::Shell;
use super::abcipp_shim_types::shim::{request, Error, Request, Response};
use crate::node::ledger::shims::abcipp_shim_types::shim::request::{
    BeginBlock, ProcessedTx,
};

/// The shim wraps the shell, which implements ABCI++
/// The shim makes a crude translation between the ABCI
/// interface currently used by tendermint and the shell's
/// interface
pub struct AbcippShim {
    service: Shell,
    begin_block_request: Option<BeginBlock>,
    block_txs: Vec<ProcessedTx>,
}

impl AbcippShim {
    pub fn new(
        base_dir: PathBuf,
        db_path: impl AsRef<Path>,
        chain_id: ChainId,
        wasm_dir: PathBuf,
    ) -> Self {
        Self {
<<<<<<< HEAD
            service: Shell::new(db_path, chain_id),
            begin_block_request: None,
=======
            service: Shell::new(base_dir, db_path, chain_id, wasm_dir),
>>>>>>> 60158343
            block_txs: vec![],
        }
    }
}

/// This is the actual tower service that we run for now.
/// It provides the translation between tendermints interface
/// and the interface of the shell service.
impl Service<Req> for AbcippShim {
    type Error = BoxError;
    type Future =
        Pin<Box<dyn Future<Output = Result<Resp, BoxError>> + Send + 'static>>;
    type Response = Resp;

    fn poll_ready(
        &mut self,
        _cx: &mut Context<'_>,
    ) -> Poll<Result<(), Self::Error>> {
        Poll::Ready(Ok(()))
    }

    fn call(&mut self, req: Req) -> Self::Future {
        let rsp = match req {
            Req::BeginBlock(block) => {
                // we save this data to be forwarded to finalize later
                self.begin_block_request =
                    Some(block.try_into().unwrap_or_else(|_| {
                        panic!("Could not read begin block request");
                    }));
                Ok(Resp::BeginBlock(Default::default()))
            }
            Req::DeliverTx(deliver_tx) => {
                // We call [`process_proposal`] to report back the validity
                // of the tx to tendermint
                self.service
                    .call(Request::ProcessProposal(
                        deliver_tx.tx.clone().into(),
                    ))
                    .map_err(Error::from)
                    .and_then(|res| match res {
                        Response::ProcessProposal(resp) => {
                            tracing::info!("{:?}", resp);
                            self.block_txs.push(ProcessedTx {
                                tx: deliver_tx.tx,
                                result: resp.result,
                            });
                            Ok(Resp::DeliverTx(Default::default()))
                        }
                        _ => unreachable!(),
                    })
            }
            Req::EndBlock(end) => {
                BlockHeight::try_from(end.height).unwrap_or_else(|_| {
                    panic!("Unexpected block height {}", end.height)
                });
                let mut txs = vec![];
                std::mem::swap(&mut txs, &mut self.block_txs);
                // If the wrapper txs were not properly submitted, reject all
                // txs
                let out_of_order = txs.iter().any(|tx| tx.result.code > 1u32);
                if out_of_order {
                    // The wrapper txs will need to be decrypted again
                    // and included in the proposed block after the current
                    self.service.revert_wrapper_txs();
                }
                let begin_block_request =
                    self.begin_block_request.take().unwrap();
                self.service
                    .call(Request::FinalizeBlock(request::FinalizeBlock {
                        hash: begin_block_request.hash,
                        header: begin_block_request.header,
                        byzantine_validators: begin_block_request
                            .byzantine_validators,
                        txs,
                        reject_all_decrypted: out_of_order,
                    }))
                    .map_err(Error::from)
                    .and_then(|res| match res {
                        Response::FinalizeBlock(resp) => {
                            let x = Resp::EndBlock(resp.into());
                            Ok(x)
                        }
                        _ => Err(Error::ConvertResp(res)),
                    })
            }
            _ => match Request::try_from(req.clone()) {
                Ok(request) => self
                    .service
                    .call(request)
                    .map(Resp::try_from)
                    .map_err(Error::Shell)
                    .and_then(|inner| inner),
                Err(err) => Err(err),
            },
        };
        Box::pin(async move { rsp.map_err(|e| e.into()) }.boxed())
    }
}<|MERGE_RESOLUTION|>--- conflicted
+++ resolved
@@ -34,12 +34,8 @@
         wasm_dir: PathBuf,
     ) -> Self {
         Self {
-<<<<<<< HEAD
-            service: Shell::new(db_path, chain_id),
+            service: Shell::new(base_dir, db_path, chain_id, wasm_dir),
             begin_block_request: None,
-=======
-            service: Shell::new(base_dir, db_path, chain_id, wasm_dir),
->>>>>>> 60158343
             block_txs: vec![],
         }
     }
