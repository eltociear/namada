--- conflicted
+++ resolved
@@ -302,13 +302,8 @@
     verifiers: &HashSet<Address>,
     vp_gas_meter: &mut VpGasMeter,
     (addr, keys, vp): (&Address, &HashSet<Key>, &[u8]),
-<<<<<<< HEAD
-) -> Result<VpsResult> {
-    let accept = wasm::run::vp(
-=======
 ) -> Result<bool> {
     wasm::run::vp(
->>>>>>> 7b113ca1
         vp,
         tx,
         addr,
@@ -318,35 +313,7 @@
         keys,
         verifiers,
     )
-<<<<<<< HEAD
-    .map_err(Error::VpRunnerError);
-
-    match accept {
-        Ok(accepted) => {
-            if !accepted {
-                result.rejected_vps.insert(addr.clone());
-            } else {
-                result.accepted_vps.insert(addr.clone());
-            }
-        }
-        Err(err) => {
-            result.rejected_vps.insert(addr.clone());
-            result.errors.push((addr.clone(), err.to_string()));
-        }
-    }
-
-    // Returning error from here will short-circuit the VP parallel
-    // execution. It's important that we only short-circuit gas
-    // errors to get deterministic gas costs
-    tracing::debug!("VP {} used gas {}", addr, vp_gas_meter.current_gas);
-    result.gas_used.set(vp_gas_meter).map_err(Error::GasError)?;
-    match &vp_gas_meter.error {
-        Some(err) => Err(Error::GasError(err.clone())),
-        None => Ok(result),
-    }
-=======
     .map_err(Error::VpRunnerError)
->>>>>>> 7b113ca1
 }
 
 impl fmt::Display for TxResult {
