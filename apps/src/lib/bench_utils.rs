--- conflicted
+++ resolved
@@ -820,16 +820,8 @@
         amount: Amount,
         source: TransferSource,
         target: TransferTarget,
-<<<<<<< HEAD
-    ) -> Tx {
+    ) -> (Self, Tx) {
         let denominated_amount = DenominatedAmount::native(amount);
-=======
-    ) -> (Self, Tx) {
-        let denominated_amount = DenominatedAmount {
-            amount,
-            denom: 0.into(),
-        };
->>>>>>> 9562c160
         let async_runtime = tokio::runtime::Runtime::new().unwrap();
         let spending_key = self
             .wallet
