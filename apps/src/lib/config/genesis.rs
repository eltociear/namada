--- conflicted
+++ resolved
@@ -272,8 +272,7 @@
         /// PoS gain p
         pub pos_gain_p: Dec,
         /// PoS gain d
-<<<<<<< HEAD
-        pub pos_gain_d: Decimal,
+        pub pos_gain_d: Dec,
         /// Fee unshielding gas limit
         pub fee_unshielding_gas_limit: u64,
         /// Fee unshielding descriptions limit
@@ -282,12 +281,6 @@
         pub gas_cost: BTreeMap<Address, token::Amount>,
         /// Gas table
         pub gas_table: Option<BTreeMap<String, u64>>,
-=======
-        pub pos_gain_d: Dec,
-        #[cfg(not(feature = "mainnet"))]
-        /// Fix wrapper tx fees
-        pub wrapper_tx_fees: Option<token::Amount>,
->>>>>>> b6714b5e
     }
 
     #[derive(Clone, Debug, Deserialize, Serialize)]
@@ -363,13 +356,21 @@
                 commission_rate: config
                     .commission_rate
                     .and_then(|rate| {
-                        if rate <= Dec::one() { Some(rate) } else { None }
+                        if rate <= Dec::one() {
+                            Some(rate)
+                        } else {
+                            None
+                        }
                     })
                     .expect("Commission rate must be between 0.0 and 1.0"),
                 max_commission_rate_change: config
                     .max_commission_rate_change
                     .and_then(|rate| {
-                        if rate <= Dec::one() { Some(rate) } else { None }
+                        if rate <= Dec::one() {
+                            Some(rate)
+                        } else {
+                            None
+                        }
                     })
                     .expect(
                         "Max commission rate change must be between 0.0 and \
@@ -625,19 +626,13 @@
             epochs_per_year: parameters.epochs_per_year,
             pos_gain_p: parameters.pos_gain_p,
             pos_gain_d: parameters.pos_gain_d,
-<<<<<<< HEAD
-            staked_ratio: Decimal::ZERO,
-            pos_inflation_amount: 0,
+            staked_ratio: Dec::zero(),
+            pos_inflation_amount: token::Amount::zero(),
             gas_cost: parameters.gas_cost,
             gas_table: parameters.gas_table.unwrap_or_default(),
             fee_unshielding_gas_limit: parameters.fee_unshielding_gas_limit,
             fee_unshielding_descriptions_limit: parameters
                 .fee_unshielding_descriptions_limit,
-=======
-            staked_ratio: Dec::zero(),
-            pos_inflation_amount: token::Amount::zero(),
-            wrapper_tx_fees: parameters.wrapper_tx_fees,
->>>>>>> b6714b5e
         };
 
         // Check validity of gas table
@@ -905,8 +900,7 @@
     /// PoS staked ratio (read + write for every epoch)
     pub staked_ratio: Dec,
     /// PoS inflation amount from the last epoch (read + write for every epoch)
-<<<<<<< HEAD
-    pub pos_inflation_amount: u64,
+    pub pos_inflation_amount: token::Amount,
     /// Fee unshielding gas limit
     pub fee_unshielding_gas_limit: u64,
     /// Fee unshielding descriptions limit
@@ -915,12 +909,6 @@
     pub gas_cost: BTreeMap<Address, token::Amount>,
     /// Gas table
     pub gas_table: BTreeMap<String, u64>,
-=======
-    pub pos_inflation_amount: token::Amount,
-    /// Fixed Wrapper tx fees
-    #[cfg(not(feature = "mainnet"))]
-    pub wrapper_tx_fees: Option<token::Amount>,
->>>>>>> b6714b5e
 }
 
 #[cfg(not(any(test, feature = "dev")))]
@@ -1032,22 +1020,14 @@
         implicit_vp_sha256: Default::default(),
         epochs_per_year: 525_600, /* seconds in yr (60*60*24*365) div seconds
                                    * per epoch (60 = min_duration) */
-<<<<<<< HEAD
-        pos_gain_p: dec!(0.1),
-        pos_gain_d: dec!(0.1),
-        staked_ratio: dec!(0.0),
-        pos_inflation_amount: 0,
+        pos_gain_p: Dec::new(1, 1).expect("This can't fail"),
+        pos_gain_d: Dec::new(1, 1).expect("This can't fail"),
+        staked_ratio: Dec::zero(),
+        pos_inflation_amount: token::Amount::zero(),
         gas_cost: [(nam(), token::Amount::from(1))].into_iter().collect(),
         gas_table: BTreeMap::default(),
         fee_unshielding_gas_limit: 1000000,
         fee_unshielding_descriptions_limit: 10,
-=======
-        pos_gain_p: Dec::new(1, 1).expect("This can't fail"),
-        pos_gain_d: Dec::new(1, 1).expect("This can't fail"),
-        staked_ratio: Dec::zero(),
-        pos_inflation_amount: token::Amount::zero(),
-        wrapper_tx_fees: Some(token::Amount::native_whole(0)),
->>>>>>> b6714b5e
     };
     let albert = EstablishedAccount {
         address: wallet::defaults::albert_address(),
