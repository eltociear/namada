--- conflicted
+++ resolved
@@ -16,6 +16,7 @@
 use namada::types::key::*;
 use namada::types::time::{DateTimeUtc, DurationSecs};
 use namada::types::{storage, token};
+use rust_decimal::Decimal;
 
 /// Genesis configuration file format
 pub mod genesis_config {
@@ -28,12 +29,7 @@
     use data_encoding::HEXLOWER;
     use eyre::Context;
     use namada::ledger::governance::parameters::GovParams;
-<<<<<<< HEAD
     use namada::ledger::parameters::EpochDuration;
-    use namada::ledger::pos::types::BasisPoints;
-=======
-    use namada::ledger::parameters::{EpochDuration, Parameters};
->>>>>>> 14639ad8
     use namada::ledger::pos::{GenesisValidator, PosParams};
     use namada::types::address::Address;
     use namada::types::key::dkg_session_keys::DkgPublicKey;
@@ -238,17 +234,14 @@
         // Hashes of whitelisted txs array. `None` value or an empty array
         // disables whitelisting.
         pub tx_whitelist: Option<Vec<String>>,
-<<<<<<< HEAD
         /// Filename of implicit accounts validity predicate WASM code
         pub implicit_vp: String,
-=======
         /// Expected number of epochs per year
         pub epochs_per_year: u64,
         /// PoS gain p
         pub pos_gain_p: Decimal,
         /// PoS gain d
         pub pos_gain_d: Decimal,
->>>>>>> 14639ad8
     }
 
     #[derive(Clone, Debug, Deserialize, Serialize)]
@@ -555,7 +548,6 @@
             })
             .collect();
 
-<<<<<<< HEAD
         let implicit_vp_config = wasm.get(&parameters.implicit_vp).unwrap();
         let implicit_vp_code_path = implicit_vp_config.filename.to_owned();
         let implicit_vp_sha256 = implicit_vp_config
@@ -567,19 +559,14 @@
             })
             .to_sha256_bytes()
             .unwrap();
-=======
+
         let min_duration: i64 =
-            60 * 60 * 24 * 365 / (config.parameters.epochs_per_year as i64);
->>>>>>> 14639ad8
+            60 * 60 * 24 * 365 / (parameters.epochs_per_year as i64);
         let parameters = Parameters {
             epoch_duration: EpochDuration {
                 min_num_of_blocks: parameters.min_num_of_blocks,
                 min_duration: namada::types::time::Duration::seconds(
-<<<<<<< HEAD
-                    parameters.min_duration,
-=======
                     min_duration,
->>>>>>> 14639ad8
                 )
                 .into(),
             },
@@ -588,20 +575,15 @@
                     parameters.max_expected_time_per_block,
                 )
                 .into(),
-<<<<<<< HEAD
             vp_whitelist: parameters.vp_whitelist.unwrap_or_default(),
             tx_whitelist: parameters.tx_whitelist.unwrap_or_default(),
             implicit_vp_code_path,
             implicit_vp_sha256,
-=======
-            vp_whitelist: config.parameters.vp_whitelist.unwrap_or_default(),
-            tx_whitelist: config.parameters.tx_whitelist.unwrap_or_default(),
-            epochs_per_year: config.parameters.epochs_per_year,
-            pos_gain_p: config.parameters.pos_gain_p,
-            pos_gain_d: config.parameters.pos_gain_d,
+            epochs_per_year: parameters.epochs_per_year,
+            pos_gain_p: parameters.pos_gain_p,
+            pos_gain_d: parameters.pos_gain_d,
             staked_ratio: Decimal::ZERO,
             pos_inflation_amount: 0,
->>>>>>> 14639ad8
         };
 
         let GovernanceParamsConfig {
@@ -625,42 +607,25 @@
             max_validator_slots,
             pipeline_len,
             unbonding_len,
-            votes_per_token,
+            tm_votes_per_token,
             block_proposer_reward,
             block_vote_reward,
-            duplicate_vote_slash_rate,
-            light_client_attack_slash_rate,
+            max_inflation_rate,
+            target_staked_ratio,
+            duplicate_vote_min_slash_rate,
+            light_client_attack_min_slash_rate,
         } = pos_params;
         let pos_params = PosParams {
-<<<<<<< HEAD
             max_validator_slots,
             pipeline_len,
             unbonding_len,
-            votes_per_token: BasisPoints::new(votes_per_token),
+            tm_votes_per_token,
             block_proposer_reward,
             block_vote_reward,
-            duplicate_vote_slash_rate: BasisPoints::new(
-                duplicate_vote_slash_rate,
-            ),
-            light_client_attack_slash_rate: BasisPoints::new(
-                light_client_attack_slash_rate,
-            ),
-=======
-            max_validator_slots: config.pos_params.max_validator_slots,
-            pipeline_len: config.pos_params.pipeline_len,
-            unbonding_len: config.pos_params.unbonding_len,
-            tm_votes_per_token: config.pos_params.tm_votes_per_token,
-            block_proposer_reward: config.pos_params.block_proposer_reward,
-            block_vote_reward: config.pos_params.block_vote_reward,
-            max_inflation_rate: config.pos_params.max_inflation_rate,
-            target_staked_ratio: config.pos_params.target_staked_ratio,
-            duplicate_vote_min_slash_rate: config
-                .pos_params
-                .duplicate_vote_min_slash_rate,
-                light_client_attack_min_slash_rate: config
-                .pos_params
-                .light_client_attack_min_slash_rate,
->>>>>>> 14639ad8
+            max_inflation_rate,
+            target_staked_ratio,
+            duplicate_vote_min_slash_rate,
+            light_client_attack_min_slash_rate,
         };
 
         let mut genesis = Genesis {
@@ -844,6 +809,16 @@
     pub implicit_vp_code_path: String,
     /// Expected SHA-256 hash of the implicit VP
     pub implicit_vp_sha256: [u8; 32],
+    /// Expected number of epochs per year (read only)
+    pub epochs_per_year: u64,
+    /// PoS gain p (read only)
+    pub pos_gain_p: Decimal,
+    /// PoS gain d (read only)
+    pub pos_gain_d: Decimal,
+    /// PoS staked ratio (read + write for every epoch)
+    pub staked_ratio: Decimal,
+    /// PoS inflation amount from the last epoch (read + write for every epoch)
+    pub pos_inflation_amount: u64,
 }
 
 #[cfg(not(feature = "dev"))]
@@ -895,17 +870,14 @@
         max_expected_time_per_block: namada::types::time::DurationSecs(30),
         vp_whitelist: vec![],
         tx_whitelist: vec![],
-<<<<<<< HEAD
         implicit_vp_code_path: vp_implicit_path.into(),
         implicit_vp_sha256: Default::default(),
-=======
         epochs_per_year: 525_600, /* seconds in yr (60*60*24*365) div seconds
                                    * per epoch (60 = min_duration) */
         pos_gain_p: dec!(0.1),
         pos_gain_d: dec!(0.1),
         staked_ratio: dec!(0.0),
         pos_inflation_amount: 0,
->>>>>>> 14639ad8
     };
     let albert = EstablishedAccount {
         address: wallet::defaults::albert_address(),
