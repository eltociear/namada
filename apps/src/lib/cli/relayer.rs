use std::sync::Arc;

use color_eyre::eyre::{eyre, Report, Result};
use namada::eth_bridge::ethers::providers::{Http, Provider};
use namada::ledger::eth_bridge::{bridge_pool, validator_set};
use namada::types::control_flow::ProceedOrElse;
use namada::types::io::Io;

use crate::cli;
use crate::cli::api::{CliApi, CliClient};
use crate::cli::args::{CliToSdk, CliToSdkCtxless};
use crate::cli::cmds::*;

fn error() -> Report {
    eyre!("Fatal error")
}

impl<IO: Io> CliApi<IO> {
    pub async fn handle_relayer_command<C>(
        client: Option<C>,
        cmd: cli::NamadaRelayer,
    ) -> Result<()>
    where
        C: CliClient,
    {
        match cmd {
            cli::NamadaRelayer::EthBridgePoolWithCtx(boxed) => {
                let (sub, mut ctx) = *boxed;
                match sub {
                    EthBridgePoolWithCtx::RecommendBatch(RecommendBatch(
                        mut args,
                    )) => {
                        let client = client.unwrap_or_else(|| {
                            C::from_tendermint_address(
                                &mut args.query.ledger_address,
                            )
                        });
                        client
                            .wait_until_node_is_synced::<IO>()
                            .await
                            .proceed_or_else(error)?;
                        let args = args.to_sdk(&mut ctx);
                        bridge_pool::recommend_batch::<_, IO>(&client, args)
                            .await
                            .proceed_or_else(error)?;
                    }
                }
            }
            cli::NamadaRelayer::EthBridgePoolWithoutCtx(sub) => match sub {
                EthBridgePoolWithoutCtx::ConstructProof(ConstructProof(
                    mut args,
                )) => {
                    let client = client.unwrap_or_else(|| {
                        C::from_tendermint_address(
                            &mut args.query.ledger_address,
                        )
                    });
                    client
                        .wait_until_node_is_synced::<IO>()
                        .await
                        .proceed_or_else(error)?;
                    let args = args.to_sdk_ctxless();
                    bridge_pool::construct_proof::<_, IO>(&client, args)
                        .await
                        .proceed_or_else(error)?;
                }
                EthBridgePoolWithoutCtx::RelayProof(RelayProof(mut args)) => {
                    let client = client.unwrap_or_else(|| {
                        C::from_tendermint_address(
                            &mut args.query.ledger_address,
                        )
                    });
                    client
                        .wait_until_node_is_synced::<IO>()
                        .await
                        .proceed_or_else(error)?;
                    let eth_client = Arc::new(
                        Provider::<Http>::try_from(&args.eth_rpc_endpoint)
                            .unwrap(),
                    );
                    let args = args.to_sdk_ctxless();
                    bridge_pool::relay_bridge_pool_proof::<_, _, IO>(
                        eth_client, &client, args,
                    )
                    .await
                    .proceed_or_else(error)?;
                }
                EthBridgePoolWithoutCtx::QueryPool(QueryEthBridgePool(
                    mut query,
                )) => {
                    let client = client.unwrap_or_else(|| {
                        C::from_tendermint_address(&mut query.ledger_address)
                    });
                    client
                        .wait_until_node_is_synced::<IO>()
                        .await
                        .proceed_or_else(error)?;
                    bridge_pool::query_bridge_pool::<_, IO>(&client).await;
                }
                EthBridgePoolWithoutCtx::QuerySigned(
                    QuerySignedBridgePool(mut query),
                ) => {
                    let client = client.unwrap_or_else(|| {
                        C::from_tendermint_address(&mut query.ledger_address)
                    });
                    client
                        .wait_until_node_is_synced::<IO>()
                        .await
                        .proceed_or_else(error)?;
                    bridge_pool::query_signed_bridge_pool::<_, IO>(&client)
                        .await
                        .proceed_or_else(error)?;
                }
                EthBridgePoolWithoutCtx::QueryRelays(QueryRelayProgress(
                    mut query,
                )) => {
                    let client = client.unwrap_or_else(|| {
                        C::from_tendermint_address(&mut query.ledger_address)
                    });
                    client
                        .wait_until_node_is_synced::<IO>()
                        .await
                        .proceed_or_else(error)?;
                    bridge_pool::query_relay_progress::<_, IO>(&client).await;
                }
            },
            cli::NamadaRelayer::ValidatorSet(sub) => match sub {
                ValidatorSet::BridgeValidatorSet(BridgeValidatorSet(
                    mut args,
                )) => {
                    let client = client.unwrap_or_else(|| {
                        C::from_tendermint_address(
                            &mut args.query.ledger_address,
                        )
                    });
                    client
                        .wait_until_node_is_synced::<IO>()
                        .await
                        .proceed_or_else(error)?;
                    let args = args.to_sdk_ctxless();
<<<<<<< HEAD
                    validator_set::query_validator_set_args::<_, IO>(
                        &client, args,
                    )
                    .await;
=======
                    validator_set::query_bridge_validator_set(&client, args)
                        .await;
>>>>>>> 05c45196
                }
                ValidatorSet::GovernanceValidatorSet(
                    GovernanceValidatorSet(mut args),
                ) => {
                    let client = client.unwrap_or_else(|| {
                        C::from_tendermint_address(
                            &mut args.query.ledger_address,
                        )
                    });
                    client
                        .wait_until_node_is_synced()
                        .await
                        .proceed_or_else(error)?;
                    let args = args.to_sdk_ctxless();
                    validator_set::query_governnace_validator_set(
                        &client, args,
                    )
                    .await;
                }
                ValidatorSet::ValidatorSetProof(ValidatorSetProof(
                    mut args,
                )) => {
                    let client = client.unwrap_or_else(|| {
                        C::from_tendermint_address(
                            &mut args.query.ledger_address,
                        )
                    });
                    client
                        .wait_until_node_is_synced::<IO>()
                        .await
                        .proceed_or_else(error)?;
                    let args = args.to_sdk_ctxless();
                    validator_set::query_validator_set_update_proof::<_, IO>(
                        &client, args,
                    )
                    .await;
                }
                ValidatorSet::ValidatorSetUpdateRelay(
                    ValidatorSetUpdateRelay(mut args),
                ) => {
                    let client = client.unwrap_or_else(|| {
                        C::from_tendermint_address(
                            &mut args.query.ledger_address,
                        )
                    });
                    client
                        .wait_until_node_is_synced::<IO>()
                        .await
                        .proceed_or_else(error)?;
                    let eth_client = Arc::new(
                        Provider::<Http>::try_from(&args.eth_rpc_endpoint)
                            .unwrap(),
                    );
                    let args = args.to_sdk_ctxless();
                    validator_set::relay_validator_set_update::<_, _, IO>(
                        eth_client, &client, args,
                    )
                    .await
                    .proceed_or_else(error)?;
                }
            },
        }
        Ok(())
    }
}<|MERGE_RESOLUTION|>--- conflicted
+++ resolved
@@ -138,15 +138,10 @@
                         .await
                         .proceed_or_else(error)?;
                     let args = args.to_sdk_ctxless();
-<<<<<<< HEAD
-                    validator_set::query_validator_set_args::<_, IO>(
+                    validator_set::query_bridge_validator_set::<_, IO>(
                         &client, args,
                     )
                     .await;
-=======
-                    validator_set::query_bridge_validator_set(&client, args)
-                        .await;
->>>>>>> 05c45196
                 }
                 ValidatorSet::GovernanceValidatorSet(
                     GovernanceValidatorSet(mut args),
@@ -157,11 +152,11 @@
                         )
                     });
                     client
-                        .wait_until_node_is_synced()
-                        .await
-                        .proceed_or_else(error)?;
-                    let args = args.to_sdk_ctxless();
-                    validator_set::query_governnace_validator_set(
+                        .wait_until_node_is_synced::<IO>()
+                        .await
+                        .proceed_or_else(error)?;
+                    let args = args.to_sdk_ctxless();
+                    validator_set::query_governnace_validator_set::<_, IO>(
                         &client, args,
                     )
                     .await;
