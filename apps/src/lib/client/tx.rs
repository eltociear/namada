use std::collections::HashSet;
use std::fs::File;
use std::io::Write;

use borsh::BorshDeserialize;
use borsh_ext::BorshSerializeExt;
use ledger_namada_rs::{BIP44Path, NamadaApp};
use ledger_transport_hid::hidapi::HidApi;
use ledger_transport_hid::TransportNativeHID;
use namada::core::ledger::governance::cli::offline::{
    OfflineProposal, OfflineSignedProposal, OfflineVote,
};
use namada::core::ledger::governance::cli::onchain::{
    DefaultProposal, PgfFundingProposal, PgfStewardProposal, ProposalVote,
};
use namada::ibc::apps::transfer::types::Memo;
use namada::proto::{CompressedSignature, Section, Signer, Tx};
use namada::types::address::{Address, ImplicitAddress};
use namada::types::dec::Dec;
use namada::types::io::Io;
use namada::types::key::{self, *};
use namada::types::transaction::pos::{BecomeValidator, ConsensusKeyChange};
use namada_sdk::rpc::{TxBroadcastData, TxResponse};
use namada_sdk::wallet::alias::validator_consensus_key;
use namada_sdk::{display_line, edisplay_line, error, signing, tx, Namada};
use rand::rngs::OsRng;

use super::rpc;
use crate::cli::{args, safe_exit};
use crate::client::rpc::query_wasm_code_hash;
use crate::client::tx::signing::{
    default_sign, init_validator_signing_data, SigningTxData,
};
use crate::client::tx::tx::ProcessTxResponse;
use crate::config::TendermintMode;
use crate::facade::tendermint_rpc::endpoint::broadcast::tx_sync::Response;
use crate::node::ledger::tendermint_node;
use crate::wallet::{gen_validator_keys, read_and_confirm_encryption_password};

/// Wrapper around `signing::aux_signing_data` that stores the optional
/// disposable address to the wallet
pub async fn aux_signing_data(
    context: &impl Namada,
    args: &args::Tx,
    owner: Option<Address>,
    default_signer: Option<Address>,
) -> Result<signing::SigningTxData, error::Error> {
    let signing_data =
        signing::aux_signing_data(context, args, owner, default_signer).await?;

    if args.disposable_signing_key {
        if !(args.dry_run || args.dry_run_wrapper) {
            // Store the generated signing key to wallet in case of need
            context.wallet().await.save().map_err(|_| {
                error::Error::Other(
                    "Failed to save disposable address to wallet".to_string(),
                )
            })?;
        } else {
            display_line!(
                context.io(),
                "Transaction dry run. The disposable address will not be \
                 saved to wallet."
            )
        }
    }

    Ok(signing_data)
}

// Sign the given transaction using a hardware wallet as a backup
pub async fn sign(
    context: &impl Namada,
    tx: &mut Tx,
    args: &args::Tx,
    signing_data: SigningTxData,
) -> Result<(), error::Error> {
    // Setup a reusable context for signing transactions using the Ledger
    if args.use_device {
        // Setup a reusable context for signing transactions using the Ledger
        let hidapi = HidApi::new().map_err(|err| {
            error::Error::Other(format!("Failed to create Hidapi: {}", err))
        })?;
        let app = NamadaApp::new(TransportNativeHID::new(&hidapi).map_err(
            |err| {
                error::Error::Other(format!(
                    "Unable to connect to Ledger: {}",
                    err
                ))
            },
        )?);
        // A closure to facilitate signing transactions also using the Ledger
        let with_hw =
            |mut tx: Tx,
             pubkey: common::PublicKey,
             parts: HashSet<signing::Signable>| {
                let app = &app;
                async move {
                    // Obtain derivation path corresponding to the signing
                    // public key
                    let path = context
                        .wallet()
                        .await
                        .find_path_by_pkh(&(&pubkey).into())
                        .map_err(|_| {
                            error::Error::Other(
                                "Unable to find derivation path for key"
                                    .to_string(),
                            )
                        })?;
                    let path = BIP44Path {
                        path: path.to_string(),
                    };
                    // Now check that the public key at this path in the Ledger
                    // matches
                    let response_pubkey = app
                        .get_address_and_pubkey(&path, false)
                        .await
                        .map_err(|err| error::Error::Other(err.to_string()))?;
                    let response_pubkey = common::PublicKey::try_from_slice(
                        &response_pubkey.public_key,
                    )
                    .map_err(|err| {
                        error::Error::Other(format!(
                            "unable to decode public key from hardware \
                             wallet: {}",
                            err
                        ))
                    })?;
                    if response_pubkey != pubkey {
                        return Err(error::Error::Other(format!(
                            "Unrecognized public key fetched fom Ledger: {}. \
                             Expected {}.",
                            response_pubkey, pubkey,
                        )));
                    }
                    // Remove unnecessary detail for Ledger signing
                    let mut compressed_tx = tx.clone();
                    compressed_tx.wallet_filter();
                    // Get the Ledger to sign using our obtained derivation path
                    let response = app
                        .sign(&path, &compressed_tx.serialize_to_vec())
                        .await
                        .map_err(|err| error::Error::Other(err.to_string()))?;
                    // Sign the raw header if that is requested
                    if parts.contains(&signing::Signable::RawHeader) {
                        let pubkey =
                            common::PublicKey::try_from_slice(&response.pubkey)
                                .expect(
                                    "unable to parse public key from Ledger",
                                );
                        let signature = common::Signature::try_from_slice(
                            &response.raw_signature,
                        )
                        .expect("unable to parse signature from Ledger");
                        // Signatures from the Ledger come back in compressed
                        // form
                        let compressed = CompressedSignature {
                            targets: response.raw_indices,
                            signer: Signer::PubKeys(vec![pubkey]),
                            signatures: [(0, signature)].into(),
                        };
                        // Expand out the signature before adding it to the
                        // transaction
                        tx.add_section(Section::Signature(
                            compressed.expand(&tx),
                        ));
                    }
                    // Sign the fee header if that is requested
                    if parts.contains(&signing::Signable::FeeHeader) {
                        let pubkey =
                            common::PublicKey::try_from_slice(&response.pubkey)
                                .expect(
                                    "unable to parse public key from Ledger",
                                );
                        let signature = common::Signature::try_from_slice(
                            &response.wrapper_signature,
                        )
                        .expect("unable to parse signature from Ledger");
                        // Signatures from the Ledger come back in compressed
                        // form
                        let compressed = CompressedSignature {
                            targets: response.wrapper_indices,
                            signer: Signer::PubKeys(vec![pubkey]),
                            signatures: [(0, signature)].into(),
                        };
                        // Expand out the signature before adding it to the
                        // transaction
                        tx.add_section(Section::Signature(
                            compressed.expand(&tx),
                        ));
                    }
                    Ok(tx)
                }
            };
        // Finally, begin the signing with the Ledger as backup
        context.sign(tx, args, signing_data, with_hw).await?;
    } else {
        // Otherwise sign without a backup procedure
        context.sign(tx, args, signing_data, default_sign).await?;
    }
    Ok(())
}

// Build a transaction to reveal the signer of the given transaction.
pub async fn submit_reveal_aux(
    context: &impl Namada,
    args: args::Tx,
    address: &Address,
) -> Result<(), error::Error> {
    if args.dump_tx {
        return Ok(());
    }

    if let Address::Implicit(ImplicitAddress(pkh)) = address {
        let public_key = context
            .wallet_mut()
            .await
            .find_public_key_by_pkh(pkh)
            .map_err(|e| error::Error::Other(e.to_string()))?;

        if tx::is_reveal_pk_needed(context.client(), address, args.force)
            .await?
        {
            println!(
                "Submitting a tx to reveal the public key for address \
                 {address}..."
            );
            let (mut tx, signing_data, _epoch) =
                tx::build_reveal_pk(context, &args, &public_key).await?;

            signing::generate_test_vector(context, &tx).await?;

            sign(context, &mut tx, &args, signing_data).await?;

            signing::generate_test_vector(context, &tx).await?;

            context.submit(tx, &args).await?;
        }
    }

    Ok(())
}

pub async fn submit_bridge_pool_tx<N: Namada>(
    namada: &N,
    args: args::EthereumBridgePool,
) -> Result<(), error::Error> {
    let tx_args = args.tx.clone();
    let (mut tx, signing_data, _epoch) = args.clone().build(namada).await?;

    signing::generate_test_vector(namada, &tx).await?;

    if args.tx.dump_tx {
        tx::dump_tx(namada.io(), &args.tx, tx);
    } else {
        submit_reveal_aux(namada, tx_args.clone(), &args.sender).await?;

        sign(namada, &mut tx, &tx_args, signing_data).await?;

        signing::generate_test_vector(namada, &tx).await?;

        namada.submit(tx, &tx_args).await?;
    }

    Ok(())
}

pub async fn submit_custom<N: Namada>(
    namada: &N,
    args: args::TxCustom,
) -> Result<(), error::Error>
where
    <N::Client as namada::ledger::queries::Client>::Error: std::fmt::Display,
{
    submit_reveal_aux(namada, args.tx.clone(), &args.owner).await?;

    let (mut tx, signing_data, _epoch) = args.build(namada).await?;

    signing::generate_test_vector(namada, &tx).await?;

    if args.tx.dump_tx {
        tx::dump_tx(namada.io(), &args.tx, tx);
    } else {
        sign(namada, &mut tx, &args.tx, signing_data).await?;

        signing::generate_test_vector(namada, &tx).await?;

        namada.submit(tx, &args.tx).await?;
    }

    Ok(())
}

pub async fn submit_update_account<N: Namada>(
    namada: &N,
    args: args::TxUpdateAccount,
) -> Result<(), error::Error>
where
    <N::Client as namada::ledger::queries::Client>::Error: std::fmt::Display,
{
    let (mut tx, signing_data, _epoch) = args.build(namada).await?;

    signing::generate_test_vector(namada, &tx).await?;

    if args.tx.dump_tx {
        tx::dump_tx(namada.io(), &args.tx, tx);
    } else {
        sign(namada, &mut tx, &args.tx, signing_data).await?;

        signing::generate_test_vector(namada, &tx).await?;

        namada.submit(tx, &args.tx).await?;
    }

    Ok(())
}

pub async fn submit_init_account<N: Namada>(
    namada: &N,
    args: args::TxInitAccount,
) -> Result<Option<Address>, error::Error>
where
    <N::Client as namada::ledger::queries::Client>::Error: std::fmt::Display,
{
    let (mut tx, signing_data, _epoch) =
        tx::build_init_account(namada, &args).await?;

    signing::generate_test_vector(namada, &tx).await?;

    if args.tx.dump_tx {
        tx::dump_tx(namada.io(), &args.tx, tx);
    } else {
        sign(namada, &mut tx, &args.tx, signing_data).await?;

        signing::generate_test_vector(namada, &tx).await?;

        let result = namada.submit(tx, &args.tx).await?;
        if let ProcessTxResponse::Applied(response) = result {
            return Ok(response.initialized_accounts.first().cloned());
        }
    }

    Ok(None)
}

pub async fn submit_change_consensus_key(
    namada: &impl Namada,
    config: &mut crate::config::Config,
    args::ConsensusKeyChange {
        tx: tx_args,
        validator,
        consensus_key,
        tx_code_path: _,
    }: args::ConsensusKeyChange,
) -> Result<(), error::Error> {
    let tx_args = args::Tx {
        chain_id: tx_args
            .clone()
            .chain_id
            .or_else(|| Some(config.ledger.chain_id.clone())),
        ..tx_args.clone()
    };

    // TODO: do I need to get the validator alias from somewhere, if it exists?
    // // Don't think I should generate a new one... Should get the alias
    // for the consensus key though...

    let wallet = namada.wallet().await;

    let alias = wallet.find_alias(&validator).cloned();
    let base_consensus_key_alias = alias
        .map(|al| validator_consensus_key(&al))
        .unwrap_or_else(|| {
            validator_consensus_key(&validator.to_string().into())
        });
    let mut consensus_key_alias = base_consensus_key_alias.to_string();
    let all_keys = wallet.get_secret_keys();
    let mut key_counter = 0;
    while all_keys.contains_key(&consensus_key_alias) {
        key_counter += 1;
        consensus_key_alias =
            format!("{base_consensus_key_alias}-{key_counter}");
    }

    let mut wallet = namada.wallet_mut().await;
    let consensus_key = consensus_key
        .map(|key| match key {
            common::PublicKey::Ed25519(_) => key,
            common::PublicKey::Secp256k1(_) => {
                edisplay_line!(
                    namada.io(),
                    "Consensus key can only be ed25519"
                );
                safe_exit(1)
            }
        })
        .unwrap_or_else(|| {
            display_line!(namada.io(), "Generating new consensus key...");
            let password = read_and_confirm_encryption_password(false);
            wallet
                .gen_store_secret_key(
                    // Note that TM only allows ed25519 for consensus key
                    SchemeType::Ed25519,
                    Some(consensus_key_alias.clone()),
                    tx_args.wallet_alias_force,
                    password,
                    &mut OsRng,
                )
                .expect("Key generation should not fail.")
                .1
                .ref_to()
        });
    // To avoid wallet deadlocks in following operations
    drop(wallet);

    // Check that the new consensus key is unique
    let consensus_keys = rpc::query_consensus_keys(namada.client()).await;

    let new_ck = consensus_key;
    if consensus_keys.contains(&new_ck) {
        edisplay_line!(namada.io(), "Consensus key can only be ed25519");
        safe_exit(1)
    }

    let tx_code_hash =
        query_wasm_code_hash(namada, args::TX_CHANGE_CONSENSUS_KEY_WASM)
            .await
            .unwrap();

    let chain_id = tx_args.chain_id.clone().unwrap();
    let mut tx = Tx::new(chain_id, tx_args.expiration);

    let data = ConsensusKeyChange {
        validator: validator.clone(),
        consensus_key: new_ck,
    };

    tx.add_code_from_hash(
        tx_code_hash,
        Some(args::TX_CHANGE_CONSENSUS_KEY_WASM.to_string()),
    )
    .add_data(data);
    let signing_data = aux_signing_data(namada, &tx_args, None, None).await?;

    tx::prepare_tx(
        namada,
        &tx_args,
        &mut tx,
        signing_data.fee_payer.clone(),
        None,
    )
    .await?;

    signing::generate_test_vector(namada, &tx).await?;

    if tx_args.dump_tx {
        tx::dump_tx(namada.io(), &tx_args, tx);
    } else {
        sign(namada, &mut tx, &tx_args, signing_data).await?;
        namada.submit(tx, &tx_args).await?;

        if !tx_args.dry_run {
            namada
                .wallet_mut()
                .await
                .save()
                .unwrap_or_else(|err| edisplay_line!(namada.io(), "{}", err));

            // let tendermint_home = config.ledger.cometbft_dir();
            // tendermint_node::write_validator_key(
            //     &tendermint_home,
            //     &consensus_key,
            // );
            // tendermint_node::write_validator_state(tendermint_home);

            display_line!(
                namada.io(),
                "  Consensus key \"{}\"",
                consensus_key_alias
            );
        } else {
            display_line!(
                namada.io(),
                "Transaction dry run. No new consensus key has been saved."
            );
        }
    }
    Ok(())
}

pub async fn submit_become_validator(
    namada: &impl Namada,
    config: &mut crate::config::Config,
    args::TxBecomeValidator {
        tx: tx_args,
        address,
        scheme,
        consensus_key,
        eth_cold_key,
        eth_hot_key,
        protocol_key,
        commission_rate,
        max_commission_rate_change,
        email,
        website,
        description,
        discord_handle,
        unsafe_dont_encrypt,
        tx_code_path,
    }: args::TxBecomeValidator,
) -> Result<(), error::Error> {
    let tx_args = args::Tx {
        chain_id: tx_args
            .clone()
            .chain_id
            .or_else(|| Some(config.ledger.chain_id.clone())),
        ..tx_args.clone()
    };

    // Check that the address is established
    if !address.is_established() {
        edisplay_line!(
            namada.io(),
            "The given address {address} is not established. Only an \
             established address can become a validator.",
        );
        if !tx_args.force {
            safe_exit(1)
        }
    };

    // Check that the address is not already a validator
    if rpc::is_validator(namada.client(), &address).await {
        edisplay_line!(
            namada.io(),
            "The given address {address} is already a validator",
        );
        if !tx_args.force {
            safe_exit(1)
        }
    };

    // If the address is not yet a validator, it cannot have self-bonds, but it
    // may have delegations. It has to unbond those before it can become a
    // validator.
    if rpc::has_bonds(namada.client(), &address).await {
        edisplay_line!(
            namada.io(),
            "The given address {address} has delegations and therefore cannot \
             become a validator. To become a validator, you have to unbond \
             your delegations first.",
        );
        if !tx_args.force {
            safe_exit(1)
        }
    }

    // Validate the commission rate data
    if commission_rate > Dec::one() || commission_rate < Dec::zero() {
        edisplay_line!(
            namada.io(),
            "The validator commission rate must not exceed 1.0 or 100%, and \
             it must be 0 or positive."
        );
        if !tx_args.force {
            safe_exit(1)
        }
    }
    if max_commission_rate_change > Dec::one()
        || max_commission_rate_change < Dec::zero()
    {
        edisplay_line!(
            namada.io(),
            "The validator maximum change in commission rate per epoch must \
             not exceed 1.0 or 100%, and it must be 0 or positive."
        );
        if !tx_args.force {
            safe_exit(1)
        }
    }
    // Validate the email
    if email.is_empty() {
        edisplay_line!(
            namada.io(),
            "The validator email must not be an empty string."
        );
        if !tx_args.force {
            safe_exit(1)
        }
    }

    let alias = tx_args
        .initialized_account_alias
        .as_ref()
        .cloned()
        .unwrap_or_else(|| "validator".to_string());

    let validator_key_alias = format!("{}-key", alias);
    let consensus_key_alias = validator_consensus_key(&alias.clone().into());
    let protocol_key_alias = format!("{}-protocol-key", alias);
    let eth_hot_key_alias = format!("{}-eth-hot-key", alias);
    let eth_cold_key_alias = format!("{}-eth-cold-key", alias);

    let mut wallet = namada.wallet_mut().await;
    let consensus_key = consensus_key
        .map(|key| match key {
            common::PublicKey::Ed25519(_) => key,
            common::PublicKey::Secp256k1(_) => {
                edisplay_line!(
                    namada.io(),
                    "Consensus key can only be ed25519"
                );
                safe_exit(1)
            }
        })
        .unwrap_or_else(|| {
            display_line!(namada.io(), "Generating consensus key...");
            let password =
                read_and_confirm_encryption_password(unsafe_dont_encrypt);
            wallet
                .gen_store_secret_key(
                    // Note that TM only allows ed25519 for consensus key
                    SchemeType::Ed25519,
                    Some(consensus_key_alias.clone().into()),
                    tx_args.wallet_alias_force,
                    password,
                    &mut OsRng,
                )
                .expect("Key generation should not fail.")
                .1
                .ref_to()
        });

    let eth_cold_pk = eth_cold_key
        .map(|key| match key {
            common::PublicKey::Secp256k1(_) => key,
            common::PublicKey::Ed25519(_) => {
                edisplay_line!(
                    namada.io(),
                    "Eth cold key can only be secp256k1"
                );
                safe_exit(1)
            }
        })
        .unwrap_or_else(|| {
            display_line!(namada.io(), "Generating Eth cold key...");
            let password =
                read_and_confirm_encryption_password(unsafe_dont_encrypt);
            wallet
                .gen_store_secret_key(
                    // Note that ETH only allows secp256k1
                    SchemeType::Secp256k1,
                    Some(eth_cold_key_alias.clone()),
                    tx_args.wallet_alias_force,
                    password,
                    &mut OsRng,
                )
                .expect("Key generation should not fail.")
                .1
                .ref_to()
        });

    let eth_hot_pk = eth_hot_key
        .map(|key| match key {
            common::PublicKey::Secp256k1(_) => key,
            common::PublicKey::Ed25519(_) => {
                edisplay_line!(
                    namada.io(),
                    "Eth hot key can only be secp256k1"
                );
                safe_exit(1)
            }
        })
        .unwrap_or_else(|| {
            display_line!(namada.io(), "Generating Eth hot key...");
            let password =
                read_and_confirm_encryption_password(unsafe_dont_encrypt);
            wallet
                .gen_store_secret_key(
                    // Note that ETH only allows secp256k1
                    SchemeType::Secp256k1,
                    Some(eth_hot_key_alias.clone()),
                    tx_args.wallet_alias_force,
                    password,
                    &mut OsRng,
                )
                .expect("Key generation should not fail.")
                .1
                .ref_to()
        });
    // To avoid wallet deadlocks in following operations
    drop(wallet);

    if protocol_key.is_none() {
        display_line!(namada.io(), "Generating protocol signing key...");
    }
    // Generate the validator keys
    let validator_keys = gen_validator_keys(
        &mut *namada.wallet_mut().await,
        Some(eth_hot_pk.clone()),
        protocol_key,
        scheme,
    )
    .unwrap();
    let protocol_sk = validator_keys.get_protocol_keypair();
    let protocol_key = protocol_sk.to_public();

    // Store the protocol key in the wallet so that we can sign the tx with it
    // to verify ownership
    display_line!(namada.io(), "Storing protocol key in the wallet...");
    let password = read_and_confirm_encryption_password(unsafe_dont_encrypt);
    namada
        .wallet_mut()
        .await
        .insert_keypair(
            protocol_key_alias,
            tx_args.wallet_alias_force,
            protocol_sk.clone(),
            password,
            None,
            None,
        )
        .map_err(|err| error::Error::Other(err.to_string()))?;

    let tx_code_hash =
        query_wasm_code_hash(namada, tx_code_path.to_string_lossy())
            .await
            .unwrap();

    let chain_id = tx_args.chain_id.clone().unwrap();
    let mut tx = Tx::new(chain_id, tx_args.expiration);
<<<<<<< HEAD
    let data = BecomeValidator {
        address: address.clone(),
        consensus_key: consensus_key.ref_to(),
=======
    let extra_section_hash = tx.add_extra_section_from_hash(
        validator_vp_code_hash,
        Some(validator_vp_code_path.to_string_lossy().into_owned()),
    );

    let data = InitValidator {
        account_keys,
        threshold,
        consensus_key: consensus_key.clone(),
>>>>>>> e44c766d
        eth_cold_key: key::secp256k1::PublicKey::try_from_pk(&eth_cold_pk)
            .unwrap(),
        eth_hot_key: key::secp256k1::PublicKey::try_from_pk(&eth_hot_pk)
            .unwrap(),
        protocol_key,
        commission_rate,
        max_commission_rate_change,
        email,
        description,
        website,
        discord_handle,
    };

    // Put together all the PKs that we have to sign with to verify ownership
<<<<<<< HEAD
    let account = namada_sdk::rpc::get_account_info(namada.client(), &address)
        .await?
        .unwrap_or_else(|| {
            edisplay_line!(
                namada.io(),
                "Unable to query account keys for address {address}."
            );
            safe_exit(1)
        });
    let mut all_pks: Vec<_> =
        account.public_keys_map.pk_to_idx.into_keys().collect();
    all_pks.push(consensus_key.to_public());
=======
    let mut all_pks = data.account_keys.clone();
    all_pks.push(consensus_key.clone());
>>>>>>> e44c766d
    all_pks.push(eth_cold_pk);
    all_pks.push(eth_hot_pk);
    all_pks.push(data.protocol_key.clone());

    tx.add_code_from_hash(
        tx_code_hash,
        Some(args::TX_BECOME_VALIDATOR_WASM.to_string()),
    )
    .add_data(data);

    let signing_data =
        init_validator_signing_data(namada, &tx_args, all_pks).await?;

    tx::prepare_tx(
        namada,
        &tx_args,
        &mut tx,
        signing_data.fee_payer.clone(),
        None,
    )
    .await?;

    signing::generate_test_vector(namada, &tx).await?;

    if tx_args.dump_tx {
        tx::dump_tx(namada.io(), &tx_args, tx);
    } else {
        sign(namada, &mut tx, &tx_args, signing_data).await?;

        signing::generate_test_vector(namada, &tx).await?;

        namada.submit(tx, &tx_args).await?.initialized_accounts();

        if !tx_args.dry_run {
            // add validator address and keys to the wallet
<<<<<<< HEAD
            namada
                .wallet_mut()
                .await
                .add_validator_data(address.clone(), validator_keys);
            namada
                .wallet_mut()
                .await
=======
            let mut wallet = namada.wallet_mut().await;
            wallet.add_validator_data(validator_address, validator_keys);
            wallet
>>>>>>> e44c766d
                .save()
                .unwrap_or_else(|err| edisplay_line!(namada.io(), "{}", err));

            let tendermint_home = config.ledger.cometbft_dir();
            tendermint_node::write_validator_key(
                &tendermint_home,
                &wallet
                    .find_key_by_pk(&consensus_key, None)
                    .expect("unable to find consensus key pair in the wallet"),
            );
            // To avoid wallet deadlocks in following operations
            drop(wallet);
            tendermint_node::write_validator_state(tendermint_home);

            // Write Namada config stuff or figure out how to do the above
            // tendermint_node things two epochs in the future!!!
            config.ledger.shell.tendermint_mode = TendermintMode::Validator;
            config
                .write(
                    &config.ledger.shell.base_dir,
                    &config.ledger.chain_id,
                    true,
                )
                .unwrap();

            let pos_params = rpc::query_pos_parameters(namada.client()).await;

            display_line!(namada.io(), "");
            display_line!(
                namada.io(),
                "The keys for validator \"{alias}\" were stored in the wallet:"
            );
            display_line!(
                namada.io(),
                "  Validator account key \"{}\"",
                validator_key_alias
            );
            display_line!(
                namada.io(),
                "  Consensus key \"{}\"",
                consensus_key_alias
            );
            display_line!(
                namada.io(),
                "The ledger node has been setup to use this validator's \
                 address and consensus key."
            );
            display_line!(
                namada.io(),
                "Your validator will be active in {} epochs. Be sure to \
                 restart your node for the changes to take effect!",
                pos_params.pipeline_len
            );
        } else {
            display_line!(
                namada.io(),
                "Transaction dry run. No addresses have been saved."
            );
        }
    }
    Ok(())
}

pub async fn submit_init_validator(
    namada: &impl Namada,
    config: &mut crate::config::Config,
    args::TxInitValidator {
        tx: tx_args,
        scheme,
        account_keys,
        threshold,
        consensus_key,
        eth_cold_key,
        eth_hot_key,
        protocol_key,
        commission_rate,
        max_commission_rate_change,
        email,
        website,
        description,
        discord_handle,
        validator_vp_code_path,
        unsafe_dont_encrypt,
        tx_init_account_code_path,
        tx_become_validator_code_path,
    }: args::TxInitValidator,
) -> Result<(), error::Error> {
    let address = submit_init_account(
        namada,
        args::TxInitAccount {
            tx: tx_args.clone(),
            vp_code_path: validator_vp_code_path,
            tx_code_path: tx_init_account_code_path,
            public_keys: account_keys,
            threshold,
        },
    )
    .await?;

    if tx_args.dry_run {
        eprintln!(
            "Cannot proceed to become validator in dry-run as no account has \
             been created"
        );
        safe_exit(1);
    }
    let address = address.unwrap_or_else(|| {
        eprintln!(
            "Something went wrong with transaction to initialize an account \
             as no address has been created. Cannot proceed to become \
             validator."
        );
        safe_exit(1);
    });

    submit_become_validator(
        namada,
        config,
        args::TxBecomeValidator {
            tx: tx_args,
            address,
            scheme,
            consensus_key,
            eth_cold_key,
            eth_hot_key,
            protocol_key,
            commission_rate,
            max_commission_rate_change,
            email,
            description,
            website,
            discord_handle,
            tx_code_path: tx_become_validator_code_path,
            unsafe_dont_encrypt,
        },
    )
    .await
}

pub async fn submit_transfer(
    namada: &impl Namada,
    args: args::TxTransfer,
) -> Result<(), error::Error> {
    for _ in 0..2 {
        submit_reveal_aux(
            namada,
            args.tx.clone(),
            &args.source.effective_address(),
        )
        .await?;

        let (mut tx, signing_data, tx_epoch) =
            args.clone().build(namada).await?;
        signing::generate_test_vector(namada, &tx).await?;

        if args.tx.dump_tx {
            tx::dump_tx(namada.io(), &args.tx, tx);
            break;
        } else {
            sign(namada, &mut tx, &args.tx, signing_data).await?;

            signing::generate_test_vector(namada, &tx).await?;

            let result = namada.submit(tx, &args.tx).await?;

            let submission_epoch = rpc::query_and_print_epoch(namada).await;

            match result {
                ProcessTxResponse::Applied(resp) if
                // If a transaction is shielded
                    tx_epoch.is_some() &&
                // And it is rejected by a VP
                    resp.code == 1.to_string() &&
                // And its submission epoch doesn't match construction epoch
                    tx_epoch.unwrap() != submission_epoch =>
                {
                    // Then we probably straddled an epoch boundary. Let's retry...
                    edisplay_line!(namada.io(),
                        "MASP transaction rejected and this may be due to the \
                        epoch changing. Attempting to resubmit transaction.",
                    );
                    continue;
                },
                // Otherwise either the transaction was successful or it will not
                // benefit from resubmission
                _ => break,
            }
        }
    }

    Ok(())
}

pub async fn submit_ibc_transfer<N: Namada>(
    namada: &N,
    args: args::TxIbcTransfer,
) -> Result<(), error::Error>
where
    <N::Client as namada::ledger::queries::Client>::Error: std::fmt::Display,
{
    submit_reveal_aux(namada, args.tx.clone(), &args.source).await?;
    let (mut tx, signing_data, _epoch) = args.build(namada).await?;
    signing::generate_test_vector(namada, &tx).await?;

    if args.tx.dump_tx {
        tx::dump_tx(namada.io(), &args.tx, tx);
    } else {
        sign(namada, &mut tx, &args.tx, signing_data).await?;

        signing::generate_test_vector(namada, &tx).await?;

        namada.submit(tx, &args.tx).await?;
    }

    Ok(())
}

pub async fn submit_init_proposal<N: Namada>(
    namada: &N,
    args: args::InitProposal,
) -> Result<(), error::Error>
where
    <N::Client as namada::ledger::queries::Client>::Error: std::fmt::Display,
{
    let current_epoch = rpc::query_and_print_epoch(namada).await;
    let governance_parameters =
        rpc::query_governance_parameters(namada.client()).await;
    let (mut tx_builder, signing_data, _fee_unshield_epoch) = if args.is_offline
    {
        let proposal = OfflineProposal::try_from(args.proposal_data.as_ref())
            .map_err(|e| {
                error::TxError::FailedGovernaneProposalDeserialize(
                    e.to_string(),
                )
            })?
            .validate(current_epoch, args.tx.force)
            .map_err(|e| error::TxError::InvalidProposal(e.to_string()))?;

        let default_signer = Some(proposal.author.clone());
        let signing_data = aux_signing_data(
            namada,
            &args.tx,
            Some(proposal.author.clone()),
            default_signer,
        )
        .await?;

        let mut wallet = namada.wallet_mut().await;
        let signed_offline_proposal = proposal.sign(
            args.tx
                .signing_keys
                .iter()
                .map(|pk| wallet.find_key_by_pk(pk, None))
                .collect::<Result<_, _>>()
                .expect("secret keys corresponding to public keys not found"),
            &signing_data.account_public_keys_map.unwrap(),
        );
        let output_file_path = signed_offline_proposal
            .serialize(args.tx.output_folder)
            .map_err(|e| {
                error::TxError::FailedGovernaneProposalDeserialize(
                    e.to_string(),
                )
            })?;

        display_line!(
            namada.io(),
            "Proposal serialized to: {}",
            output_file_path
        );
        return Ok(());
    } else if args.is_pgf_funding {
        let proposal =
            PgfFundingProposal::try_from(args.proposal_data.as_ref())
                .map_err(|e| {
                    error::TxError::FailedGovernaneProposalDeserialize(
                        e.to_string(),
                    )
                })?
                .validate(&governance_parameters, current_epoch, args.tx.force)
                .map_err(|e| error::TxError::InvalidProposal(e.to_string()))?;

        submit_reveal_aux(namada, args.tx.clone(), &proposal.proposal.author)
            .await?;

        tx::build_pgf_funding_proposal(namada, &args, proposal).await?
    } else if args.is_pgf_stewards {
        let proposal = PgfStewardProposal::try_from(
            args.proposal_data.as_ref(),
        )
        .map_err(|e| {
            error::TxError::FailedGovernaneProposalDeserialize(e.to_string())
        })?;
        let author_balance = rpc::get_token_balance(
            namada.client(),
            &namada.native_token(),
            &proposal.proposal.author,
        )
        .await;
        let proposal = proposal
            .validate(
                &governance_parameters,
                current_epoch,
                author_balance,
                args.tx.force,
            )
            .map_err(|e| error::TxError::InvalidProposal(e.to_string()))?;

        submit_reveal_aux(namada, args.tx.clone(), &proposal.proposal.author)
            .await?;

        tx::build_pgf_stewards_proposal(namada, &args, proposal).await?
    } else {
        let proposal = DefaultProposal::try_from(args.proposal_data.as_ref())
            .map_err(|e| {
            error::TxError::FailedGovernaneProposalDeserialize(e.to_string())
        })?;
        let author_balane = rpc::get_token_balance(
            namada.client(),
            &namada.native_token(),
            &proposal.proposal.author,
        )
        .await;
        let proposal = proposal
            .validate(
                &governance_parameters,
                current_epoch,
                author_balane,
                args.tx.force,
            )
            .map_err(|e| error::TxError::InvalidProposal(e.to_string()))?;

        submit_reveal_aux(namada, args.tx.clone(), &proposal.proposal.author)
            .await?;

        tx::build_default_proposal(namada, &args, proposal).await?
    };
    signing::generate_test_vector(namada, &tx_builder).await?;

    if args.tx.dump_tx {
        tx::dump_tx(namada.io(), &args.tx, tx_builder);
    } else {
        sign(namada, &mut tx_builder, &args.tx, signing_data).await?;

        signing::generate_test_vector(namada, &tx_builder).await?;

        namada.submit(tx_builder, &args.tx).await?;
    }

    Ok(())
}

pub async fn submit_vote_proposal<N: Namada>(
    namada: &N,
    args: args::VoteProposal,
) -> Result<(), error::Error>
where
    <N::Client as namada::ledger::queries::Client>::Error: std::fmt::Display,
{
    let (mut tx_builder, signing_data, _fee_unshield_epoch) = if args.is_offline
    {
        let default_signer = Some(args.voter.clone());
        let signing_data = aux_signing_data(
            namada,
            &args.tx,
            Some(args.voter.clone()),
            default_signer.clone(),
        )
        .await?;

        let proposal_vote = ProposalVote::try_from(args.vote)
            .map_err(|_| error::TxError::InvalidProposalVote)?;

        let proposal = OfflineSignedProposal::try_from(
            args.proposal_data.clone().unwrap().as_ref(),
        )
        .map_err(|e| error::TxError::InvalidProposal(e.to_string()))?
        .validate(
            &signing_data.account_public_keys_map.clone().unwrap(),
            signing_data.threshold,
            args.tx.force,
        )
        .map_err(|e| error::TxError::InvalidProposal(e.to_string()))?;
        let delegations = rpc::get_delegators_delegation_at(
            namada.client(),
            &args.voter,
            proposal.proposal.tally_epoch,
        )
        .await
        .keys()
        .cloned()
        .collect::<Vec<Address>>();

        let offline_vote = OfflineVote::new(
            &proposal,
            proposal_vote,
            args.voter.clone(),
            delegations,
        );

        let mut wallet = namada.wallet_mut().await;
        let offline_signed_vote = offline_vote.sign(
            args.tx
                .signing_keys
                .iter()
                .map(|pk| wallet.find_key_by_pk(pk, None))
                .collect::<Result<_, _>>()
                .expect("secret keys corresponding to public keys not found"),
            &signing_data.account_public_keys_map.unwrap(),
        );
        let output_file_path = offline_signed_vote
            .serialize(args.tx.output_folder)
            .expect("Should be able to serialize the offline proposal");

        display_line!(
            namada.io(),
            "Proposal vote serialized to: {}",
            output_file_path
        );
        return Ok(());
    } else {
        args.build(namada).await?
    };
    signing::generate_test_vector(namada, &tx_builder).await?;

    if args.tx.dump_tx {
        tx::dump_tx(namada.io(), &args.tx, tx_builder);
    } else {
        sign(namada, &mut tx_builder, &args.tx, signing_data).await?;

        signing::generate_test_vector(namada, &tx_builder).await?;

        namada.submit(tx_builder, &args.tx).await?;
    }

    Ok(())
}

pub async fn sign_tx<N: Namada>(
    namada: &N,
    args::SignTx {
        tx: tx_args,
        tx_data,
        owner,
    }: args::SignTx,
) -> Result<(), error::Error>
where
    <N::Client as namada::ledger::queries::Client>::Error: std::fmt::Display,
{
    let tx = if let Ok(transaction) = Tx::deserialize(tx_data.as_ref()) {
        transaction
    } else {
        edisplay_line!(namada.io(), "Couldn't decode the transaction.");
        safe_exit(1)
    };
    let default_signer = Some(owner.clone());
    let signing_data =
        aux_signing_data(namada, &tx_args, Some(owner.clone()), default_signer)
            .await?;

    let mut wallet = namada.wallet_mut().await;
    let secret_keys = &signing_data
        .public_keys
        .iter()
        .filter_map(|public_key| {
            if let Ok(secret_key) =
                signing::find_key_by_pk(&mut wallet, &tx_args, public_key)
            {
                Some(secret_key)
            } else {
                edisplay_line!(
                    namada.io(),
                    "Couldn't find the secret key for {}. Skipping signature \
                     generation.",
                    public_key
                );
                None
            }
        })
        .collect::<Vec<common::SecretKey>>();

    if let Some(account_public_keys_map) = signing_data.account_public_keys_map
    {
        let signatures = tx.compute_section_signature(
            secret_keys,
            &account_public_keys_map,
            Some(owner),
        );

        for signature in &signatures {
            let filename = format!(
                "offline_signature_{}_{}.tx",
                tx.header_hash(),
                signature.pubkey,
            );
            let output_path = match &tx_args.output_folder {
                Some(path) => path.join(filename),
                None => filename.into(),
            };

            let signature_path = File::create(&output_path)
                .expect("Should be able to create signature file.");

            serde_json::to_writer_pretty(
                signature_path,
                &signature.serialize(),
            )
            .expect("Signature should be deserializable.");
            display_line!(
                namada.io(),
                "Signature for {} serialized at {}",
                signature.pubkey,
                output_path.display()
            );
        }
    }
    Ok(())
}

pub async fn submit_reveal_pk<N: Namada>(
    namada: &N,
    args: args::RevealPk,
) -> Result<(), error::Error>
where
    <N::Client as namada::ledger::queries::Client>::Error: std::fmt::Display,
{
    submit_reveal_aux(namada, args.tx, &(&args.public_key).into()).await?;

    Ok(())
}

pub async fn submit_bond<N: Namada>(
    namada: &N,
    args: args::Bond,
) -> Result<(), error::Error>
where
    <N::Client as namada::ledger::queries::Client>::Error: std::fmt::Display,
{
    let default_address = args.source.clone().unwrap_or(args.validator.clone());
    submit_reveal_aux(namada, args.tx.clone(), &default_address).await?;

    let (mut tx, signing_data, _fee_unshield_epoch) =
        args.build(namada).await?;
    signing::generate_test_vector(namada, &tx).await?;

    if args.tx.dump_tx {
        tx::dump_tx(namada.io(), &args.tx, tx);
    } else {
        sign(namada, &mut tx, &args.tx, signing_data).await?;

        signing::generate_test_vector(namada, &tx).await?;

        namada.submit(tx, &args.tx).await?;
    }

    Ok(())
}

pub async fn submit_unbond<N: Namada>(
    namada: &N,
    args: args::Unbond,
) -> Result<(), error::Error>
where
    <N::Client as namada::ledger::queries::Client>::Error: std::fmt::Display,
{
    let (mut tx, signing_data, _fee_unshield_epoch, latest_withdrawal_pre) =
        args.build(namada).await?;
    signing::generate_test_vector(namada, &tx).await?;

    if args.tx.dump_tx {
        tx::dump_tx(namada.io(), &args.tx, tx);
    } else {
        sign(namada, &mut tx, &args.tx, signing_data).await?;

        signing::generate_test_vector(namada, &tx).await?;

        namada.submit(tx, &args.tx).await?;

        tx::query_unbonds(namada, args.clone(), latest_withdrawal_pre).await?;
    }

    Ok(())
}

pub async fn submit_withdraw<N: Namada>(
    namada: &N,
    args: args::Withdraw,
) -> Result<(), error::Error>
where
    <N::Client as namada::ledger::queries::Client>::Error: std::fmt::Display,
{
    let (mut tx, signing_data, _fee_unshield_epoch) =
        args.build(namada).await?;
    signing::generate_test_vector(namada, &tx).await?;

    if args.tx.dump_tx {
        tx::dump_tx(namada.io(), &args.tx, tx);
    } else {
        sign(namada, &mut tx, &args.tx, signing_data).await?;

        signing::generate_test_vector(namada, &tx).await?;

        namada.submit(tx, &args.tx).await?;
    }

    Ok(())
}

pub async fn submit_claim_rewards<N: Namada>(
    namada: &N,
    args: args::ClaimRewards,
) -> Result<(), error::Error>
where
    <N::Client as namada::ledger::queries::Client>::Error: std::fmt::Display,
{
    let (mut tx, signing_data, _fee_unshield_epoch) =
        args.build(namada).await?;
    signing::generate_test_vector(namada, &tx).await?;

    if args.tx.dump_tx {
        tx::dump_tx(namada.io(), &args.tx, tx);
    } else {
        sign(namada, &mut tx, &args.tx, signing_data).await?;

        signing::generate_test_vector(namada, &tx).await?;

        namada.submit(tx, &args.tx).await?;
    }

    Ok(())
}

pub async fn submit_redelegate<N: Namada>(
    namada: &N,
    args: args::Redelegate,
) -> Result<(), error::Error>
where
    <N::Client as namada::ledger::queries::Client>::Error: std::fmt::Display,
{
    let (mut tx, signing_data) = args.build(namada).await?;
    signing::generate_test_vector(namada, &tx).await?;

    if args.tx.dump_tx {
        tx::dump_tx(namada.io(), &args.tx, tx);
    } else {
        sign(namada, &mut tx, &args.tx, signing_data).await?;

        signing::generate_test_vector(namada, &tx).await?;

        namada.submit(tx, &args.tx).await?;
    }

    Ok(())
}

pub async fn submit_validator_commission_change<N: Namada>(
    namada: &N,
    args: args::CommissionRateChange,
) -> Result<(), error::Error>
where
    <N::Client as namada::ledger::queries::Client>::Error: std::fmt::Display,
{
    let (mut tx, signing_data, _fee_unshield_epoch) =
        args.build(namada).await?;
    signing::generate_test_vector(namada, &tx).await?;

    if args.tx.dump_tx {
        tx::dump_tx(namada.io(), &args.tx, tx);
    } else {
        sign(namada, &mut tx, &args.tx, signing_data).await?;

        signing::generate_test_vector(namada, &tx).await?;

        namada.submit(tx, &args.tx).await?;
    }

    Ok(())
}

pub async fn submit_validator_metadata_change<N: Namada>(
    namada: &N,
    args: args::MetaDataChange,
) -> Result<(), error::Error>
where
    <N::Client as namada::ledger::queries::Client>::Error: std::fmt::Display,
{
    let (mut tx, signing_data, _fee_unshield_epoch) =
        args.build(namada).await?;
    signing::generate_test_vector(namada, &tx).await?;

    if args.tx.dump_tx {
        tx::dump_tx(namada.io(), &args.tx, tx);
    } else {
        sign(namada, &mut tx, &args.tx, signing_data).await?;

        signing::generate_test_vector(namada, &tx).await?;

        namada.submit(tx, &args.tx).await?;
    }

    Ok(())
}

// pub async fn submit_change_consensus_key<N: Namada>(
//     namada: &N,
//     args: args::ConsensusKeyChange,
// ) -> Result<(), error::Error>
// where
//     <N::Client as namada::ledger::queries::Client>::Error: std::fmt::Display,
// {
//     let (mut tx, signing_data, _fee_unshield_epoch) =
//         args.build(namada).await?;
//     signing::generate_test_vector(namada, &tx).await?;

//     if args.tx.dump_tx {
//         tx::dump_tx(namada.io(), &args.tx, tx);
//     } else {
//         namada.sign(&mut tx, &args.tx, signing_data).await?;

//         namada.submit(tx, &args.tx).await?;
//     }

//     Ok(())
// }

pub async fn submit_unjail_validator<N: Namada>(
    namada: &N,
    args: args::TxUnjailValidator,
) -> Result<(), error::Error>
where
    <N::Client as namada::ledger::queries::Client>::Error: std::fmt::Display,
{
    let (mut tx, signing_data, _fee_unshield_epoch) =
        args.build(namada).await?;
    signing::generate_test_vector(namada, &tx).await?;

    if args.tx.dump_tx {
        tx::dump_tx(namada.io(), &args.tx, tx);
    } else {
        sign(namada, &mut tx, &args.tx, signing_data).await?;

        signing::generate_test_vector(namada, &tx).await?;

        namada.submit(tx, &args.tx).await?;
    }

    Ok(())
}

pub async fn submit_deactivate_validator<N: Namada>(
    namada: &N,
    args: args::TxDeactivateValidator,
) -> Result<(), error::Error>
where
    <N::Client as namada::ledger::queries::Client>::Error: std::fmt::Display,
{
    let (mut tx, signing_data, _fee_unshield_epoch) =
        args.build(namada).await?;
    signing::generate_test_vector(namada, &tx).await?;

    if args.tx.dump_tx {
        tx::dump_tx(namada.io(), &args.tx, tx);
    } else {
        sign(namada, &mut tx, &args.tx, signing_data).await?;

        signing::generate_test_vector(namada, &tx).await?;

        namada.submit(tx, &args.tx).await?;
    }

    Ok(())
}

pub async fn submit_reactivate_validator<N: Namada>(
    namada: &N,
    args: args::TxReactivateValidator,
) -> Result<(), error::Error>
where
    <N::Client as namada::ledger::queries::Client>::Error: std::fmt::Display,
{
    let (mut tx, signing_data, _fee_unshield_epoch) =
        args.build(namada).await?;
    signing::generate_test_vector(namada, &tx).await?;

    if args.tx.dump_tx {
        tx::dump_tx(namada.io(), &args.tx, tx);
    } else {
        sign(namada, &mut tx, &args.tx, signing_data).await?;

        signing::generate_test_vector(namada, &tx).await?;

        namada.submit(tx, &args.tx).await?;
    }

    Ok(())
}

pub async fn submit_update_steward_commission<N: Namada>(
    namada: &N,
    args: args::UpdateStewardCommission,
) -> Result<(), error::Error>
where
    <N::Client as namada::ledger::queries::Client>::Error: std::fmt::Display,
{
    let (mut tx, signing_data, _fee_unshield_epoch) =
        args.build(namada).await?;

    signing::generate_test_vector(namada, &tx).await?;

    if args.tx.dump_tx {
        tx::dump_tx(namada.io(), &args.tx, tx);
    } else {
        sign(namada, &mut tx, &args.tx, signing_data).await?;

        signing::generate_test_vector(namada, &tx).await?;

        namada.submit(tx, &args.tx).await?;
    }

    Ok(())
}

pub async fn submit_resign_steward<N: Namada>(
    namada: &N,
    args: args::ResignSteward,
) -> Result<(), error::Error>
where
    <N::Client as namada::ledger::queries::Client>::Error: std::fmt::Display,
{
    let (mut tx, signing_data, _epoch) = args.build(namada).await?;

    signing::generate_test_vector(namada, &tx).await?;

    if args.tx.dump_tx {
        tx::dump_tx(namada.io(), &args.tx, tx);
    } else {
        sign(namada, &mut tx, &args.tx, signing_data).await?;

        signing::generate_test_vector(namada, &tx).await?;

        namada.submit(tx, &args.tx).await?;
    }

    Ok(())
}

/// Save accounts initialized from a tx into the wallet, if any.
pub async fn save_initialized_accounts(
    namada: &impl Namada,
    args: &args::Tx,
    initialized_accounts: Vec<Address>,
) {
    tx::save_initialized_accounts(namada, args, initialized_accounts).await
}

/// Broadcast a transaction to be included in the blockchain and checks that
/// the tx has been successfully included into the mempool of a validator
///
/// In the case of errors in any of those stages, an error message is returned
pub async fn broadcast_tx(
    namada: &impl Namada,
    to_broadcast: &TxBroadcastData,
) -> Result<Response, error::Error> {
    tx::broadcast_tx(namada, to_broadcast).await
}

/// Broadcast a transaction to be included in the blockchain.
///
/// Checks that
/// 1. The tx has been successfully included into the mempool of a validator
/// 2. The tx with encrypted payload has been included on the blockchain
/// 3. The decrypted payload of the tx has been included on the blockchain.
///
/// In the case of errors in any of those stages, an error message is returned
pub async fn submit_tx(
    namada: &impl Namada,
    to_broadcast: TxBroadcastData,
) -> Result<TxResponse, error::Error> {
    tx::submit_tx(namada, to_broadcast).await
}

pub async fn gen_ibc_shielded_transfer(
    context: &impl Namada,
    args: args::GenIbcShieldedTransafer,
) -> Result<(), error::Error> {
    if let Some(shielded_transfer) =
        tx::gen_ibc_shielded_transfer(context, args.clone()).await?
    {
        let tx_id = shielded_transfer.masp_tx.txid().to_string();
        let filename = format!("ibc_shielded_transfer_{}.memo", tx_id);
        let output_path = match &args.output_folder {
            Some(path) => path.join(filename),
            None => filename.into(),
        };
        let mut out = File::create(&output_path)
            .expect("Should be able to create the out file.");
        out.write_all(Memo::from(shielded_transfer).as_ref().as_bytes())
            .expect("IBC memo should be deserializable.");
        println!(
            "Output IBC shielded transfer for {tx_id} to {}",
            output_path.to_string_lossy()
        );
    } else {
        eprintln!("No shielded transfer for this IBC transfer.")
    }
    Ok(())
}<|MERGE_RESOLUTION|>--- conflicted
+++ resolved
@@ -730,21 +730,9 @@
 
     let chain_id = tx_args.chain_id.clone().unwrap();
     let mut tx = Tx::new(chain_id, tx_args.expiration);
-<<<<<<< HEAD
     let data = BecomeValidator {
         address: address.clone(),
-        consensus_key: consensus_key.ref_to(),
-=======
-    let extra_section_hash = tx.add_extra_section_from_hash(
-        validator_vp_code_hash,
-        Some(validator_vp_code_path.to_string_lossy().into_owned()),
-    );
-
-    let data = InitValidator {
-        account_keys,
-        threshold,
         consensus_key: consensus_key.clone(),
->>>>>>> e44c766d
         eth_cold_key: key::secp256k1::PublicKey::try_from_pk(&eth_cold_pk)
             .unwrap(),
         eth_hot_key: key::secp256k1::PublicKey::try_from_pk(&eth_hot_pk)
@@ -759,7 +747,6 @@
     };
 
     // Put together all the PKs that we have to sign with to verify ownership
-<<<<<<< HEAD
     let account = namada_sdk::rpc::get_account_info(namada.client(), &address)
         .await?
         .unwrap_or_else(|| {
@@ -771,11 +758,7 @@
         });
     let mut all_pks: Vec<_> =
         account.public_keys_map.pk_to_idx.into_keys().collect();
-    all_pks.push(consensus_key.to_public());
-=======
-    let mut all_pks = data.account_keys.clone();
     all_pks.push(consensus_key.clone());
->>>>>>> e44c766d
     all_pks.push(eth_cold_pk);
     all_pks.push(eth_hot_pk);
     all_pks.push(data.protocol_key.clone());
@@ -811,19 +794,9 @@
 
         if !tx_args.dry_run {
             // add validator address and keys to the wallet
-<<<<<<< HEAD
-            namada
-                .wallet_mut()
-                .await
-                .add_validator_data(address.clone(), validator_keys);
-            namada
-                .wallet_mut()
-                .await
-=======
             let mut wallet = namada.wallet_mut().await;
-            wallet.add_validator_data(validator_address, validator_keys);
+            wallet.add_validator_data(address.clone(), validator_keys);
             wallet
->>>>>>> e44c766d
                 .save()
                 .unwrap_or_else(|err| edisplay_line!(namada.io(), "{}", err));
 
