--- conflicted
+++ resolved
@@ -1,9 +1,5 @@
 pub mod rpc;
 pub mod signing;
 pub mod tendermint_rpc_types;
-<<<<<<< HEAD
-=======
-mod tendermint_websocket_client;
->>>>>>> 836a6dea
 pub mod tx;
 pub mod utils;