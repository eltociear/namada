--- conflicted
+++ resolved
@@ -106,35 +106,6 @@
 		--test-threads=1 \
 		-Z unstable-options --report-time
 
-<<<<<<< HEAD
-test-unit-abcipp:
-	$(cargo) +$(nightly) test \
-		--manifest-path ./apps/Cargo.toml \
-		$(jobs) \
-		--no-default-features \
-		--features "testing std abcipp" \
-		-Z unstable-options \
-		$(TEST_FILTER) -- \
-		-Z unstable-options --report-time && \
-	$(cargo) +$(nightly) test \
-		--manifest-path \
-		./proof_of_stake/Cargo.toml \
-		$(jobs) \
-		--features "testing" \
-		-Z unstable-options \
-		$(TEST_FILTER) -- \
-		-Z unstable-options --report-time && \
-	$(cargo) +$(nightly) test \
-		--manifest-path ./shared/Cargo.toml \
-		$(jobs) \
-		--no-default-features \
-		--features "testing wasm-runtime abcipp ibc-mocks-abcipp ferveo-tpke" \
-		-Z unstable-options \
-		$(TEST_FILTER) -- \
-		-Z unstable-options --report-time
-
-=======
->>>>>>> 2c5ae39c
 test-unit:
 	$(cargo) +$(nightly) test \
 		$(TEST_FILTER) \
@@ -154,12 +125,8 @@
 
 test-unit-debug:
 	$(debug-cargo) +$(nightly) test \
-<<<<<<< HEAD
 		$(jobs)
 		$(TEST_FILTER) -- \
-=======
-		$(TEST_FILTER) \
->>>>>>> 2c5ae39c
 		-Z unstable-options \
 		-- --skip e2e \
 		--nocapture \
