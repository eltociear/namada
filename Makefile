package = namada

cargo := $(env) cargo
rustup := $(env) rustup
debug-env := RUST_BACKTRACE=1 RUST_LOG=$(package)=debug
debug-cargo := $(env) $(debug-env) cargo
# Nightly build is currently used for rustfmt and clippy.
nightly := $(shell cat rust-nightly-version)

# Path to the wasm source for the provided txs and VPs
wasms := wasm/wasm_source
wasms_for_tests := wasm_for_tests/wasm_source
# Paths for all the wasm templates
wasm_templates := wasm/tx_template wasm/vp_template

# TODO upgrade libp2p
audit-ignores += RUSTSEC-2021-0076

build:
	$(cargo) build

build-test:
	$(cargo) build --tests

build-release:
	ANOMA_DEV=false $(cargo) build --release --package namada_apps --manifest-path Cargo.toml

check-release:
	ANOMA_DEV=false $(cargo) check --release --package namada_apps

package: build-release
	scripts/make-package.sh

build-release-image-docker:
	docker build -t namada-build - < docker/namada-build/Dockerfile

build-release-docker: build-release-image-docker
	docker run --rm -v ${PWD}:/var/build namada-build make build-release

package-docker: build-release-image-docker
	docker run --rm -v ${PWD}:/var/build namada-build make package

check-wasm = $(cargo) check --target wasm32-unknown-unknown --manifest-path $(wasm)/Cargo.toml
check:
	$(cargo) check && \
	make -C $(wasms) check && \
	make -C $(wasms_for_tests) check && \
	$(foreach wasm,$(wasm_templates),$(check-wasm) && ) true

clippy-wasm = $(cargo) +$(nightly) clippy --manifest-path $(wasm)/Cargo.toml --all-targets -- -D warnings

clippy:
	ANOMA_DEV=false $(cargo) +$(nightly) clippy --all-targets -- -D warnings && \
	make -C $(wasms) clippy && \
	make -C $(wasms_for_tests) clippy && \
	$(foreach wasm,$(wasm_templates),$(clippy-wasm) && ) true

clippy-fix:
	$(cargo) +$(nightly) clippy --fix -Z unstable-options --all-targets --allow-dirty --allow-staged

install: tendermint
	ANOMA_DEV=false $(cargo) install --path ./apps --locked

tendermint:
	./scripts/get_tendermint.sh

run-ledger:
	# runs the node
	$(cargo) run --bin namadan -- ledger run

run-gossip:
	# runs the node gossip node
	$(cargo) run --bin namadan -- gossip run

reset-ledger:
	# runs the node
	$(cargo) run --bin namadan -- ledger reset

audit:
	$(cargo) audit $(foreach ignore,$(audit-ignores), --ignore $(ignore))

test: test-unit test-e2e test-wasm

test-e2e:
	RUST_BACKTRACE=1 $(cargo) test e2e \
		-- \
		--test-threads=1 \
		-Z unstable-options --report-time

test-unit:
	$(cargo) test \
			-- \
			--skip e2e \
			-Z unstable-options --report-time

test-wasm:
	make -C $(wasms) test

test-wasm-template = $(cargo) test \
	--manifest-path $(wasm)/Cargo.toml \
		-- \
		-Z unstable-options --report-time
test-wasm-templates:
	$(foreach wasm,$(wasm_templates),$(test-wasm-template) && ) true

test-debug:
	$(debug-cargo) test \
		-- \
		--nocapture \
		-Z unstable-options --report-time

fmt-wasm = $(cargo) +$(nightly) fmt --manifest-path $(wasm)/Cargo.toml
fmt:
	$(cargo) +$(nightly) fmt --all && \
	make -C $(wasms) fmt && \
	$(foreach wasm,$(wasm_templates),$(fmt-wasm) && ) true

fmt-check-wasm = $(cargo) +$(nightly) fmt --manifest-path $(wasm)/Cargo.toml -- --check
fmt-check:
	$(cargo) +$(nightly) fmt --all -- --check && \
	make -C $(wasms) fmt-check && \
	$(foreach wasm,$(wasm_templates),$(fmt-check-wasm) && ) true

watch:
	$(cargo) watch

clean:
	$(cargo) clean

build-doc:
	$(cargo) doc --no-deps

doc:
	# build and opens the docs in browser
	$(cargo) doc --open

build-wasm-image-docker:
	docker build -t namada-wasm - < docker/namada-wasm/Dockerfile

build-wasm-scripts-docker: build-wasm-image-docker
	docker run --rm -v ${PWD}:/__w/namada/namada namada-wasm make build-wasm-scripts

<<<<<<< HEAD
debug-wasm-scripts-docker: build-wasm-image-docker
	docker run --rm -v ${PWD}:/usr/local/rust/wasm anoma-wasm make debug-wasm-scripts

# Build the validity predicate, transactions, matchmaker and matchmaker filter wasm
=======
# Build the validity predicate and transactions wasm
>>>>>>> 4c0e7e89
build-wasm-scripts:
	make -C $(wasms)
	make opt-wasm
	make checksum-wasm

# Debug build the validity predicate, transactions, matchmaker and matchmaker filter wasm
debug-wasm-scripts:
	make -C $(wasms) debug
	make opt-wasm
	make checksum-wasm

# need python
checksum-wasm:
	python3 wasm/checksums.py

# this command needs wasm-opt installed
opt-wasm:
	@for file in $(shell ls wasm/*.wasm); do wasm-opt -Oz -o $${file} $${file}; done

clean-wasm-scripts:
	make -C $(wasms) clean

dev-deps:
	$(rustup) toolchain install $(nightly)
	$(rustup) target add wasm32-unknown-unknown
	$(rustup) component add rustfmt clippy miri --toolchain $(nightly)
	$(cargo) install cargo-watch unclog

test-miri:
	$(cargo) +$(nightly) miri setup
	$(cargo) +$(nightly) clean
	MIRIFLAGS="-Zmiri-disable-isolation" $(cargo) +$(nightly) miri test


.PHONY : build check build-release clippy install run-ledger run-gossip reset-ledger test test-debug fmt watch clean build-doc doc build-wasm-scripts-docker debug-wasm-scripts-docker build-wasm-scripts debug-wasm-scripts clean-wasm-scripts dev-deps test-miri<|MERGE_RESOLUTION|>--- conflicted
+++ resolved
@@ -140,14 +140,10 @@
 build-wasm-scripts-docker: build-wasm-image-docker
 	docker run --rm -v ${PWD}:/__w/namada/namada namada-wasm make build-wasm-scripts
 
-<<<<<<< HEAD
 debug-wasm-scripts-docker: build-wasm-image-docker
 	docker run --rm -v ${PWD}:/usr/local/rust/wasm anoma-wasm make debug-wasm-scripts
 
-# Build the validity predicate, transactions, matchmaker and matchmaker filter wasm
-=======
 # Build the validity predicate and transactions wasm
->>>>>>> 4c0e7e89
 build-wasm-scripts:
 	make -C $(wasms)
 	make opt-wasm
