mod helpers;

use std::num::NonZeroU64;

use color_eyre::eyre::Result;
use namada::ledger::eth_bridge::{
    ContractVersion, Contracts, EthereumBridgeConfig, MinimumConfirmations,
    UpgradeableContract,
};
use namada::types::address::wnam;
use namada::types::ethereum_events::EthAddress;
use namada::types::{address, token};
use namada_apps::config::ethereum_bridge;
use namada_core::types::ethereum_events::EthereumEvent;
use namada_tx_prelude::ethereum_events::TransferToNamada;

use super::setup::set_ethereum_bridge_mode;
use crate::e2e::eth_bridge_tests::helpers::EventsEndpointClient;
use crate::e2e::helpers::get_actor_rpc;
use crate::e2e::setup;
use crate::e2e::setup::constants::{
    wasm_abs_path, ALBERT, BERTHA, NAM, TX_WRITE_STORAGE_KEY_WASM,
};
use crate::e2e::setup::{Bin, Who};
use crate::{run, run_as};

const ETH_BRIDGE_ADDRESS: &str = "atest1v9hx7w36g42ysgzzwf5kgem9ypqkgerjv4ehxgpqyqszqgpqyqszqgpqyqszqgpqyqszqgpq8f99ew";

/// # Examples
///
/// ```
/// let storage_key = storage_key("queue");
/// assert_eq!(storage_key, "#atest1v9hx7w36g42ysgzzwf5kgem9ypqkgerjv4ehxgpqyqszqgpqyqszqgpqyqszqgpqyqszqgpq8f99ew/queue");
/// ```
fn storage_key(path: &str) -> String {
    format!("#{ETH_BRIDGE_ADDRESS}/{}", path)
}

#[test]
#[ignore]
// this test is outdated, so it is ignored
fn everything() {
    const LEDGER_STARTUP_TIMEOUT_SECONDS: u64 = 30;
    const CLIENT_COMMAND_TIMEOUT_SECONDS: u64 = 30;
    const SOLE_VALIDATOR: Who = Who::Validator(0);

    let test = setup::single_node_net().unwrap();

    let mut namadan_ledger = run_as!(
        test,
        SOLE_VALIDATOR,
        Bin::Node,
        &["ledger"],
        Some(LEDGER_STARTUP_TIMEOUT_SECONDS)
    )
    .unwrap();
    namadan_ledger
        .exp_string("Namada ledger node started")
        .unwrap();
    namadan_ledger
        .exp_string("Tendermint node started")
        .unwrap();
    namadan_ledger.exp_string("Committed block hash").unwrap();
    let _bg_ledger = namadan_ledger.background();

    let tx_data_path = test.test_dir.path().join("queue_storage_key.txt");
    std::fs::write(&tx_data_path, &storage_key("queue")[..]).unwrap();

    let tx_code_path = wasm_abs_path(TX_WRITE_STORAGE_KEY_WASM);

    let tx_data_path = tx_data_path.to_string_lossy().to_string();
    let tx_code_path = tx_code_path.to_string_lossy().to_string();
    let ledger_addr = get_actor_rpc(&test, &SOLE_VALIDATOR);
    let tx_args = vec![
        "tx",
        "--signer",
        ALBERT,
        "--code-path",
        &tx_code_path,
        "--data-path",
        &tx_data_path,
        "--ledger-address",
        &ledger_addr,
    ];

    for &dry_run in &[true, false] {
        let tx_args = if dry_run {
            vec![tx_args.clone(), vec!["--dry-run"]].concat()
        } else {
            tx_args.clone()
        };
        let mut namadac_tx = run!(
            test,
            Bin::Client,
            tx_args,
            Some(CLIENT_COMMAND_TIMEOUT_SECONDS)
        )
        .unwrap();

        if !dry_run {
            namadac_tx.exp_string("Transaction accepted").unwrap();
            namadac_tx.exp_string("Transaction applied").unwrap();
        }
        // TODO: we should check here explicitly with the ledger via a
        //  Tendermint RPC call that the path `value/#EthBridge/queue`
        //  is unchanged rather than relying solely  on looking at namadac
        //  stdout.
        namadac_tx.exp_string("Transaction is invalid").unwrap();
        namadac_tx
            .exp_string(&format!("Rejected: {}", ETH_BRIDGE_ADDRESS))
            .unwrap();
        namadac_tx.assert_success();
    }
}

/// Tests that we can start the ledger with an endpoint for submitting Ethereum
/// events. This mode can be used in further end-to-end tests.
#[test]
fn run_ledger_with_ethereum_events_endpoint() -> Result<()> {
    let test = setup::single_node_net()?;

    set_ethereum_bridge_mode(
        &test,
        &test.net.chain_id,
        &Who::Validator(0),
        ethereum_bridge::ledger::Mode::EventsEndpoint,
    );

    // Start the ledger as a validator
    let mut ledger =
        run_as!(test, Who::Validator(0), Bin::Node, vec!["ledger"], Some(40))?;
    ledger.exp_string(
        "Starting to listen for Borsh-serialized Ethereum events",
    )?;
    ledger.exp_string("Namada ledger node started")?;

    ledger.send_control('c')?;
    ledger.exp_string(
        "Stopping listening for Borsh-serialized Ethereum events",
    )?;

    Ok(())
}

/// In this test, we check the following:
/// 1. We can successfully add tranfers to the bridge pool.
/// 2. We can query the bridge pool and it is non-empty.
/// 3. We request a proof of inclusion of the transfer into the
///    bridge pool.
#[test]
fn test_add_to_bridge_pool() {
    const LEDGER_STARTUP_TIMEOUT_SECONDS: u64 = 40;
    const CLIENT_COMMAND_TIMEOUT_SECONDS: u64 = 60;
    const QUERY_TIMEOUT_SECONDS: u64 = 40;
    const SOLE_VALIDATOR: Who = Who::Validator(0);
    const RECEIVER: &str = "0x6B175474E89094C55Da98b954EedeAC495271d0F";
    let wnam_address = wnam().to_canonical();
    let test = setup::network(
        |mut genesis| {
            genesis.ethereum_bridge_params = Some(EthereumBridgeConfig {
                min_confirmations: Default::default(),
                contracts: Contracts {
                    native_erc20: wnam(),
                    bridge: UpgradeableContract {
                        address: EthAddress([0; 20]),
                        version: Default::default(),
                    },
                    governance: UpgradeableContract {
                        address: EthAddress([1; 20]),
                        version: Default::default(),
                    },
                },
            });
            genesis
        },
        None,
    )
    .unwrap();
    set_ethereum_bridge_mode(
        &test,
        &test.net.chain_id,
        &Who::Validator(0),
        ethereum_bridge::ledger::Mode::EventsEndpoint,
    );

    let mut namadan_ledger = run_as!(
        test,
        SOLE_VALIDATOR,
        Bin::Node,
        &["ledger"],
        Some(LEDGER_STARTUP_TIMEOUT_SECONDS)
    )
    .unwrap();
    namadan_ledger
        .exp_string("Namada ledger node started")
        .unwrap();
    namadan_ledger
        .exp_string("Tendermint node started")
        .unwrap();
    namadan_ledger.exp_string("Committed block hash").unwrap();
    let _bg_ledger = namadan_ledger.background();

    let ledger_addr = get_actor_rpc(&test, &SOLE_VALIDATOR);
    let tx_args = vec![
        "add-erc20-transfer",
        "--address",
        BERTHA,
        "--signer",
        BERTHA,
        "--amount",
        "100",
        "--erc20",
        &wnam_address,
        "--ethereum-address",
        RECEIVER,
        "--fee-amount",
        "10",
        "--fee-payer",
        BERTHA,
        "--gas-amount",
        "0",
        "--gas-limit",
        "0",
        "--gas-token",
        NAM,
        "--ledger-address",
        &ledger_addr,
    ];

    let mut namadac_tx = run!(
        test,
        Bin::Client,
        tx_args,
        Some(CLIENT_COMMAND_TIMEOUT_SECONDS)
    )
    .unwrap();
    namadac_tx.exp_string("Transaction accepted").unwrap();
    namadac_tx.exp_string("Transaction applied").unwrap();
    namadac_tx.exp_string("Transaction is valid").unwrap();
    drop(namadac_tx);

    let mut namadar = run!(
        test,
        Bin::Relayer,
        [
            "ethereum-bridge-pool",
            "query",
            "--ledger-address",
            &ledger_addr,
        ],
        Some(QUERY_TIMEOUT_SECONDS),
    )
    .unwrap();
<<<<<<< HEAD
    // get the returned hash of the transfer.
    let regex =
        expectrl::Regex(r#""bridge_pool_contents":(?s).*(?-s)"[0-9A-F]+":"#);
    let mut hash = String::from_utf8(
        namadar
            .session
            .expect(regex)
            .unwrap()
            .get(0)
            .unwrap()
            .to_vec(),
    )
    .unwrap()
    .split_ascii_whitespace()
    .last()
    .unwrap()
    .to_string();
    hash.remove(0);
    hash.truncate(hash.len() - 2);

    let proof_args = vec![
        "ethereum-bridge-pool",
        "construct-proof",
        "--hash-list",
        &hash,
        "--ledger-address",
        &ledger_addr,
    ];
    let mut namadar =
        run!(test, Bin::Relayer, proof_args, Some(QUERY_TIMEOUT_SECONDS),)
            .unwrap();
    namadar.exp_string("Ethereum ABI-encoded proof:").unwrap();
=======
    namadar.exp_string(r#""bridge_pool_contents":"#).unwrap();
}

/// Tests transfers of wNAM ERC20s from Ethereum are treated differently to
/// other ERC20 transfers.
#[tokio::test]
async fn test_wnam_transfer() -> Result<()> {
    let ethereum_bridge_params = EthereumBridgeConfig {
        min_confirmations: MinimumConfirmations::from(unsafe {
            // SAFETY: The only way the API contract of `NonZeroU64` can
            // be violated is if we construct values
            // of this type using 0 as argument.
            NonZeroU64::new_unchecked(10)
        }),
        contracts: Contracts {
            native_erc20: wnam(),
            bridge: UpgradeableContract {
                address: EthAddress([2; 20]),
                version: ContractVersion::default(),
            },
            governance: UpgradeableContract {
                address: EthAddress([3; 20]),
                version: ContractVersion::default(),
            },
        },
    };

    // use a network-config.toml with eth bridge parameters in it
    let test = setup::network(
        |mut genesis| {
            genesis.ethereum_bridge_params = Some(ethereum_bridge_params);
            genesis
        },
        None,
    )?;

    set_ethereum_bridge_mode(
        &test,
        &test.net.chain_id,
        &Who::Validator(0),
        ethereum_bridge::ledger::Mode::EventsEndpoint,
    );
    let mut ledger =
        run_as!(test, Who::Validator(0), Bin::Node, vec!["ledger"], Some(40))?;

    ledger.exp_string("Namada ledger node started")?;
    ledger.exp_string("This node is a validator")?;
    ledger.exp_regex(r"Committed block hash.*, height: [0-9]+")?;

    let bg_ledger = ledger.background();

    let wnam_transfer = TransferToNamada {
        amount: token::Amount::from(100),
        asset: ethereum_bridge_params.contracts.native_erc20,
        receiver: address::testing::established_address_1(),
    };
    let transfers = EthereumEvent::TransfersToNamada {
        nonce: 100.into(),
        transfers: vec![wnam_transfer.clone()],
    };

    // TODO(namada#1055): right now, we use a hardcoded Ethereum events endpoint
    // address that would only work for e2e tests involving a single
    // validator node - this should become an attribute of the validator under
    // test once the linked issue is implemented
    const ETHEREUM_EVENTS_ENDPOINT: &str = "http://0.0.0.0:3030/eth_events";
    let mut client =
        EventsEndpointClient::new(ETHEREUM_EVENTS_ENDPOINT.to_string());
    client.send(&transfers).await?;

    let mut ledger = bg_ledger.foreground();
    let TransferToNamada {
        receiver, amount, ..
    } = wnam_transfer;
    // TODO(namada#989): once implemented, check NAM balance of receiver
    ledger.exp_string(&format!(
        "Redemption of the wrapped native token is not yet supported - \
         (receiver - {receiver}, amount - {amount})"
    ))?;

    Ok(())
>>>>>>> b0e3bf64
}<|MERGE_RESOLUTION|>--- conflicted
+++ resolved
@@ -251,7 +251,6 @@
         Some(QUERY_TIMEOUT_SECONDS),
     )
     .unwrap();
-<<<<<<< HEAD
     // get the returned hash of the transfer.
     let regex =
         expectrl::Regex(r#""bridge_pool_contents":(?s).*(?-s)"[0-9A-F]+":"#);
@@ -284,8 +283,6 @@
         run!(test, Bin::Relayer, proof_args, Some(QUERY_TIMEOUT_SECONDS),)
             .unwrap();
     namadar.exp_string("Ethereum ABI-encoded proof:").unwrap();
-=======
-    namadar.exp_string(r#""bridge_pool_contents":"#).unwrap();
 }
 
 /// Tests transfers of wNAM ERC20s from Ethereum are treated differently to
@@ -366,5 +363,4 @@
     ))?;
 
     Ok(())
->>>>>>> b0e3bf64
 }