//! By default, these tests will run in release mode. This can be disabled
//! by setting environment variable `NAMADA_E2E_DEBUG=true`. For debugging,
//! you'll typically also want to set `RUST_BACKTRACE=1`, e.g.:
//!
//! ```ignore,shell
//! NAMADA_E2E_DEBUG=true RUST_BACKTRACE=1 cargo test e2e::ibc_tests -- --test-threads=1 --nocapture
//! ```
//!
//! To keep the temporary files created by a test, use env var
//! `NAMADA_E2E_KEEP_TEMP=true`.

use core::convert::TryFrom;
use core::str::FromStr;
use core::time::Duration;
use std::collections::HashMap;

use color_eyre::eyre::Result;
use eyre::eyre;
use namada::ibc::applications::transfer::VERSION as ICS20_VERSION;
use namada::ibc::clients::ics07_tendermint::client_state::{
    AllowUpdate, ClientState as TmClientState,
};
use namada::ibc::clients::ics07_tendermint::consensus_state::ConsensusState as TmConsensusState;
use namada::ibc::clients::ics07_tendermint::header::Header as IbcTmHeader;
use namada::ibc::clients::ics07_tendermint::trust_threshold::TrustThreshold;
use namada::ibc::core::ics02_client::client_state::ClientState;
use namada::ibc::core::ics02_client::msgs::create_client::MsgCreateClient;
use namada::ibc::core::ics02_client::msgs::update_client::MsgUpdateClient;
use namada::ibc::core::ics03_connection::connection::Counterparty as ConnCounterparty;
use namada::ibc::core::ics03_connection::msgs::conn_open_ack::MsgConnectionOpenAck;
use namada::ibc::core::ics03_connection::msgs::conn_open_confirm::MsgConnectionOpenConfirm;
use namada::ibc::core::ics03_connection::msgs::conn_open_init::MsgConnectionOpenInit;
use namada::ibc::core::ics03_connection::msgs::conn_open_try::MsgConnectionOpenTry;
use namada::ibc::core::ics03_connection::version::Version as ConnVersion;
use namada::ibc::core::ics04_channel::channel::Order as ChanOrder;
use namada::ibc::core::ics04_channel::msgs::{
    MsgAcknowledgement, MsgChannelOpenAck, MsgChannelOpenConfirm,
    MsgChannelOpenInit, MsgChannelOpenTry, MsgRecvPacket, MsgTimeout,
};
use namada::ibc::core::ics04_channel::packet::Packet;
use namada::ibc::core::ics04_channel::timeout::TimeoutHeight;
use namada::ibc::core::ics04_channel::Version as ChanVersion;
use namada::ibc::core::ics23_commitment::commitment::{
    CommitmentPrefix, CommitmentProofBytes,
};
use namada::ibc::core::ics23_commitment::merkle::MerkleProof;
use namada::ibc::core::ics24_host::identifier::{
    ChainId, ChannelId, ClientId, ConnectionId, PortId,
};
use namada::ibc::core::Msg;
use namada::ibc::{Height, Signer};
use namada::ibc_proto::google::protobuf::Any;
use namada::ledger::events::EventType;
use namada::ledger::ibc::storage::*;
use namada::ledger::parameters::{storage as param_storage, EpochDuration};
use namada::ledger::pos::{self, PosParams};
use namada::ledger::queries::RPC;
use namada::ledger::storage::ics23_specs::ibc_proof_specs;
use namada::ledger::storage::traits::Sha256Hasher;
use namada::tendermint::abci::Event as AbciEvent;
use namada::tendermint::block::Height as TmHeight;
use namada::types::address::{Address, InternalAddress};
use namada::types::key::PublicKey;
use namada::types::storage::{BlockHeight, Key};
use namada::types::token::Amount;
use namada_apps::client::rpc::{
    query_storage_value, query_storage_value_bytes,
};
use namada_apps::client::utils::id_from_pk;
use namada_apps::config::ethereum_bridge;
use namada_apps::config::genesis::genesis_config::GenesisConfig;
use namada_apps::facade::tendermint::block::Header as TmHeader;
use namada_apps::facade::tendermint::merkle::proof::Proof as TmProof;
use namada_apps::facade::tendermint_config::net::Address as TendermintAddress;
use namada_apps::facade::tendermint_rpc::{Client, HttpClient, Url};
use prost::Message;
use setup::constants::*;
use tendermint_light_client::components::io::{Io, ProdIo as TmLightClientIo};

use super::helpers::wait_for_wasm_pre_compile;
use super::setup::set_ethereum_bridge_mode;
use crate::e2e::helpers::{find_address, get_actor_rpc, get_validator_pk};
use crate::e2e::setup::{self, sleep, Bin, NamadaCmd, Test, Who};
use crate::{run, run_as};

#[test]
fn run_ledger_ibc() -> Result<()> {
    let (test_a, test_b) = setup_two_single_node_nets()?;
    set_ethereum_bridge_mode(
        &test_a,
        &test_a.net.chain_id,
        &Who::Validator(0),
        ethereum_bridge::ledger::Mode::Off,
        None,
    );
    set_ethereum_bridge_mode(
        &test_b,
        &test_b.net.chain_id,
        &Who::Validator(0),
        ethereum_bridge::ledger::Mode::Off,
        None,
    );

    // Run Chain A
    let mut ledger_a = run_as!(
        test_a,
        Who::Validator(0),
        Bin::Node,
        &["ledger", "run"],
        Some(40)
    )?;
    ledger_a.exp_string("Namada ledger node started")?;
    // Run Chain B
    let mut ledger_b = run_as!(
        test_b,
        Who::Validator(0),
        Bin::Node,
        &["ledger", "run"],
        Some(40)
    )?;
<<<<<<< HEAD
=======
    ledger_b.exp_string("Namada ledger node started")?;
    ledger_a.exp_string("This node is a validator")?;
    ledger_b.exp_string("This node is a validator")?;

    wait_for_wasm_pre_compile(&mut ledger_a)?;
    wait_for_wasm_pre_compile(&mut ledger_b)?;

    // Wait for a first block
    ledger_a.exp_string("Committed block hash")?;
    ledger_b.exp_string("Committed block hash")?;
>>>>>>> 0c4c7871

    wait_for_wasm_pre_compile(&mut ledger_a)?;
    wait_for_wasm_pre_compile(&mut ledger_b)?;
    let _bg_ledger_a = ledger_a.background();
    let _bg_ledger_b = ledger_b.background();

    sleep(5);

    let (client_id_a, client_id_b) = create_client(&test_a, &test_b)?;

    let (conn_id_a, conn_id_b) =
        connection_handshake(&test_a, &test_b, &client_id_a, &client_id_b)?;

    let ((port_id_a, channel_id_a), (port_id_b, channel_id_b)) =
        channel_handshake(
            &test_a,
            &test_b,
            &client_id_a,
            &client_id_b,
            &conn_id_a,
            &conn_id_b,
        )?;

    // Transfer 100000 from the normal account on Chain A to Chain B
    transfer_token(
        &test_a,
        &test_b,
        &client_id_a,
        &client_id_b,
        &port_id_a,
        &channel_id_a,
    )?;
    check_balances(&port_id_b, &channel_id_b, &test_a, &test_b)?;

    // Transfer 50000 received over IBC on Chain B
    transfer_received_token(&port_id_b, &channel_id_b, &test_b)?;
    check_balances_after_non_ibc(&port_id_b, &channel_id_b, &test_b)?;

    // Transfer 50000 back from the origin-specific account on Chain B to Chain
    // A
    transfer_back(
        &test_a,
        &test_b,
        &client_id_a,
        &client_id_b,
        &port_id_b,
        &channel_id_b,
    )?;
    check_balances_after_back(&port_id_b, &channel_id_b, &test_a, &test_b)?;

    // Transfer a token and it will time out and refund
    transfer_timeout(
        &test_a,
        &test_b,
        &client_id_a,
        &port_id_a,
        &channel_id_a,
    )?;
    // The balance should not be changed
    check_balances_after_back(&port_id_b, &channel_id_b, &test_a, &test_b)?;

    // Skip tests for closing a channel and timeout_on_close since the transfer
    // channel cannot be closed

    Ok(())
}

fn setup_two_single_node_nets() -> Result<(Test, Test)> {
    // epoch per 100 seconds
    let update_genesis = |mut genesis: GenesisConfig| {
        genesis.parameters.epochs_per_year = 315_360;
        genesis
    };
    let update_genesis_b = |mut genesis: GenesisConfig| {
        genesis.parameters.epochs_per_year = 315_360;
        setup::set_validators(1, genesis, |_| setup::ANOTHER_CHAIN_PORT_OFFSET)
    };
    Ok((
        setup::network(update_genesis, None)?,
        setup::network(update_genesis_b, None)?,
    ))
}

fn create_client(test_a: &Test, test_b: &Test) -> Result<(ClientId, ClientId)> {
    let height = query_height(test_b)?;
    let client_state = make_client_state(test_b, height);
    let height = client_state.latest_height();
    let message = MsgCreateClient {
        client_state: client_state.into(),
        consensus_state: make_consensus_state(test_b, height)?.into(),
        signer: signer(),
    };
    let height_a = submit_ibc_tx(test_a, message, ALBERT, ALBERT_KEY, false)?;

    let height = query_height(test_a)?;
    let client_state = make_client_state(test_a, height);
    let height = client_state.latest_height();
    let message = MsgCreateClient {
        client_state: client_state.into(),
        consensus_state: make_consensus_state(test_a, height)?.into(),
        signer: signer(),
    };
    let height_b = submit_ibc_tx(test_b, message, ALBERT, ALBERT_KEY, false)?;

    let events = get_events(test_a, height_a)?;
    let client_id_a = get_client_id_from_events(&events)
        .ok_or(eyre!("Transaction failed"))?;
    let events = get_events(test_b, height_b)?;
    let client_id_b = get_client_id_from_events(&events)
        .ok_or(eyre!("Transaction failed"))?;

    // `client_id_a` represents the ID of the B's client on Chain A
    Ok((client_id_a, client_id_b))
}

fn make_client_state(test: &Test, height: Height) -> TmClientState {
    let rpc = get_actor_rpc(test, &Who::Validator(0));
    let ledger_address = TendermintAddress::from_str(&rpc).unwrap();
    let client = HttpClient::new(ledger_address).unwrap();

    let key = pos::params_key();
    let pos_params = test
        .async_runtime()
        .block_on(query_storage_value::<HttpClient, PosParams>(&client, &key))
        .unwrap();
    let pipeline_len = pos_params.pipeline_len;

    let key = param_storage::get_epoch_duration_storage_key();
    let epoch_duration = test
        .async_runtime()
        .block_on(query_storage_value::<HttpClient, EpochDuration>(
            &client, &key,
        ))
        .unwrap();
    let unbonding_period = pipeline_len * epoch_duration.min_duration.0;

    let trusting_period = 2 * unbonding_period / 3;
    let max_clock_drift = Duration::new(60, 0);
    let chain_id = ChainId::from_str(test.net.chain_id.as_str()).unwrap();

    TmClientState::new(
        chain_id,
        TrustThreshold::default(),
        Duration::from_secs(trusting_period),
        Duration::from_secs(unbonding_period),
        max_clock_drift,
        height,
        ibc_proof_specs::<Sha256Hasher>().into(),
        vec![],
        AllowUpdate {
            after_expiry: true,
            after_misbehaviour: true,
        },
    )
    .unwrap()
}

fn make_consensus_state(
    test: &Test,
    height: Height,
) -> Result<TmConsensusState> {
    let header = query_header(test, height)?;
    Ok(TmConsensusState::from(header))
}

fn update_client_with_height(
    src_test: &Test,
    target_test: &Test,
    target_client_id: &ClientId,
    target_height: Height,
) -> Result<()> {
    // check the current(stale) state on the target chain
    let key = client_state_key(target_client_id);
    let (value, _) = query_value_with_proof(target_test, &key, None)?;
    let cs = match value {
        Some(v) => Any::decode(&v[..])
            .map_err(|e| eyre!("Decoding the client state failed: {}", e))?,
        None => {
            return Err(eyre!(
                "The client state doesn't exist: client ID {}",
                target_client_id
            ));
        }
    };
    let client_state = TmClientState::try_from(cs)
        .expect("the state should be a TmClientState");
    let trusted_height = client_state.latest_height();

    update_client(
        src_test,
        target_test,
        target_client_id,
        trusted_height,
        target_height,
    )
}

fn update_client(
    src_test: &Test,
    target_test: &Test,
    client_id: &ClientId,
    trusted_height: Height,
    target_height: Height,
) -> Result<()> {
<<<<<<< HEAD
    let io = make_light_client_io(src_test);

    let height = TmHeight::try_from(trusted_height.revision_height())
        .expect("invalid height");
    let trusted_block = io
        .fetch_light_block(height.into())
        .expect("the light client couldn't get a light block");

    let height = TmHeight::try_from(target_height.revision_height())
        .expect("invalid height");
    let target_block = io
        .fetch_light_block(height.into())
        .expect("the light client couldn't get a light block");

    let header = IbcTmHeader {
        signed_header: target_block.signed_header,
        validator_set: target_block.validators,
        trusted_height: Height::new(0, u64::from(trusted_block.height()))
            .expect("invalid height"),
        trusted_next_validator_set: trusted_block.next_validators,
    };
=======
    let config = dummy_chain_config(src_test);
    let pk = get_validator_pk(src_test, &Who::Validator(0)).unwrap();
    let peer_id = id_from_pk(&PublicKey::try_from_pk(&pk).unwrap());
    let mut light_client =
        TmLightClient::from_config(&config, peer_id).unwrap();
    let Verified { target, supporting } = light_client
        .header_and_minimal_set(
            trusted_height,
            target_height,
            &AnyClientState::Tendermint(client_state),
        )
        .map_err(|e| eyre!("Building the header failed: {}", e))?;

    for header in supporting {
        let message = MsgUpdateClient {
            header: header.into(),
            client_id: client_id.clone(),
            signer: Signer::from_str("test").expect("invalid signer"),
        };
        submit_ibc_tx(target_test, message, ALBERT, ALBERT_KEY, false)?;
    }
>>>>>>> 0c4c7871

    let message = MsgUpdateClient {
        header: header.into(),
        client_id: client_id.clone(),
        signer: signer(),
    };
    submit_ibc_tx(target_test, message, ALBERT, ALBERT_KEY, false)?;

    check_ibc_update_query(
        target_test,
        client_id,
        BlockHeight(target_height.revision_height()),
    )?;
    Ok(())
}

fn make_light_client_io(test: &Test) -> TmLightClientIo {
    let addr = format!("http://{}", get_actor_rpc(test, &Who::Validator(0)));
    let rpc_addr = Url::from_str(&addr).unwrap();
    let rpc_client = HttpClient::new(rpc_addr).unwrap();
    let rpc_timeout = Duration::new(10, 0);

    let pk = get_validator_pk(test, &Who::Validator(0)).unwrap();
    let peer_id = id_from_pk(&PublicKey::try_from_pk(&pk).unwrap());

    TmLightClientIo::new(peer_id, rpc_client, Some(rpc_timeout))
}

fn connection_handshake(
    test_a: &Test,
    test_b: &Test,
    client_id_a: &ClientId,
    client_id_b: &ClientId,
) -> Result<(ConnectionId, ConnectionId)> {
    let msg = MsgConnectionOpenInit {
        client_id_on_a: client_id_a.clone(),
        counterparty: ConnCounterparty::new(
            client_id_b.clone(),
            None,
            commitment_prefix(),
        ),
        version: Some(ConnVersion::default()),
        delay_period: Duration::new(0, 0),
        signer: signer(),
    };
    // OpenInitConnection on Chain A
<<<<<<< HEAD
    let height = submit_ibc_tx(test_a, msg, ALBERT)?;
    let events = get_events(test_a, height)?;
    let conn_id_a = get_connection_id_from_events(&events)
        .ok_or(eyre!("No connection ID is set"))?;
=======
    let height = submit_ibc_tx(test_a, msg, ALBERT, ALBERT_KEY, false)?;
    let conn_id_a = match get_event(test_a, height)? {
        Some(IbcEvent::OpenInitConnection(event)) => event
            .connection_id()
            .cloned()
            .ok_or(eyre!("No connection ID is set"))?,
        _ => return Err(eyre!("Transaction failed")),
    };
>>>>>>> 0c4c7871

    // get the proofs from Chain A
    let height_a = query_height(test_a)?;
    let conn_proof = get_connection_proof(test_a, &conn_id_a, height_a)?;
    let (client_state, client_state_proof, consensus_proof) =
        get_client_states(test_a, client_id_a, height_a)?;
    let counterparty = ConnCounterparty::new(
        client_id_a.clone(),
        Some(conn_id_a.clone()),
        commitment_prefix(),
    );
    let msg = make_msg_conn_open_try(
        client_id_b.clone(),
        client_state,
        counterparty,
        conn_proof,
        client_state_proof,
        consensus_proof,
        height_a,
    );
    // Update the client state of Chain A on Chain B
    update_client_with_height(test_a, test_b, client_id_b, height_a)?;
    // OpenTryConnection on Chain B
<<<<<<< HEAD
    let height = submit_ibc_tx(test_b, msg, ALBERT)?;
    let events = get_events(test_b, height)?;
    let conn_id_b = get_connection_id_from_events(&events)
        .ok_or(eyre!("No connection ID is set"))?;
=======
    let height = submit_ibc_tx(test_b, msg, ALBERT, ALBERT_KEY, false)?;
    let conn_id_b = match get_event(test_b, height)? {
        Some(IbcEvent::OpenTryConnection(event)) => event
            .connection_id()
            .cloned()
            .ok_or(eyre!("No connection ID is set"))?,
        _ => return Err(eyre!("Transaction failed")),
    };
>>>>>>> 0c4c7871

    // get the A's proofs on Chain B
    let height_b = query_height(test_b)?;
    let conn_proof = get_connection_proof(test_b, &conn_id_b, height_b)?;
    let (client_state, client_state_proof, consensus_proof) =
        get_client_states(test_b, client_id_b, height_b)?;
    let consensus_height_of_a_on_b = client_state.latest_height();
    let msg = MsgConnectionOpenAck {
        conn_id_on_a: conn_id_a.clone(),
        conn_id_on_b: conn_id_b.clone(),
        client_state_of_a_on_b: client_state.into(),
        proof_conn_end_on_b: conn_proof,
        proof_client_state_of_a_on_b: client_state_proof,
        proof_consensus_state_of_a_on_b: consensus_proof,
        proofs_height_on_b: height_b,
        consensus_height_of_a_on_b,
        version: ConnVersion::default(),
        signer: signer(),
    };
    // Update the client state of Chain B on Chain A
    update_client_with_height(test_b, test_a, client_id_a, height_b)?;
    // OpenAckConnection on Chain A
    submit_ibc_tx(test_a, msg, ALBERT, ALBERT_KEY, false)?;

    // get the proofs on Chain A
    let height_a = query_height(test_a)?;
    let proof = get_connection_proof(test_a, &conn_id_a, height_a)?;
    let msg = MsgConnectionOpenConfirm {
        conn_id_on_b: conn_id_b.clone(),
        proof_conn_end_on_a: proof,
        proof_height_on_a: height_a,
        signer: signer(),
    };
    // Update the client state of Chain A on Chain B
    update_client_with_height(test_a, test_b, client_id_b, height_a)?;
    // OpenConfirmConnection on Chain B
    submit_ibc_tx(test_b, msg, ALBERT, ALBERT_KEY, false)?;

    Ok((conn_id_a, conn_id_b))
}

// get the proofs on the target height
fn get_connection_proof(
    test: &Test,
    conn_id: &ConnectionId,
    target_height: Height,
) -> Result<CommitmentProofBytes> {
    // we need proofs at the height of the previous block
    let query_height = target_height.decrement().unwrap();
    let key = connection_key(conn_id);
    let (_, tm_proof) = query_value_with_proof(test, &key, Some(query_height))?;
    convert_proof(tm_proof)
}

fn channel_handshake(
    test_a: &Test,
    test_b: &Test,
    client_id_a: &ClientId,
    client_id_b: &ClientId,
    conn_id_a: &ConnectionId,
    conn_id_b: &ConnectionId,
) -> Result<((PortId, ChannelId), (PortId, ChannelId))> {
    // OpenInitChannel on Chain A
    let port_id = PortId::transfer();
    let connection_hops_on_a = vec![conn_id_a.clone()];
    let channel_version = ChanVersion::new(ICS20_VERSION.to_string());
    let msg = MsgChannelOpenInit {
        port_id_on_a: port_id.clone(),
        connection_hops_on_a,
        port_id_on_b: port_id.clone(),
        ordering: ChanOrder::Unordered,
        signer: signer(),
        version_proposal: channel_version.clone(),
    };
<<<<<<< HEAD
    let height = submit_ibc_tx(test_a, msg, ALBERT)?;
    let events = get_events(test_a, height)?;
    let channel_id_a = get_channel_id_from_events(&events)
        .ok_or(eyre!("Transaction failed"))?;
=======
    let height = submit_ibc_tx(test_a, msg, ALBERT, ALBERT_KEY, false)?;
    let channel_id_a =
        match get_event(test_a, height)? {
            Some(IbcEvent::OpenInitChannel(event)) => event
                .channel_id()
                .cloned()
                .ok_or(eyre!("No channel ID is set"))?,
            _ => return Err(eyre!("Transaction failed")),
        };
    let port_channel_id_a =
        PortChannelId::new(channel_id_a.clone(), port_id.clone());
>>>>>>> 0c4c7871

    // get the proofs from Chain A
    let height_a = query_height(test_a)?;
    let proof_chan_end_on_a =
        get_channel_proof(test_a, &port_id, &channel_id_a, height_a)?;
    let connection_hops_on_b = vec![conn_id_b.clone()];
    #[allow(deprecated)]
    let msg = MsgChannelOpenTry {
        port_id_on_b: port_id.clone(),
        connection_hops_on_b,
        port_id_on_a: port_id.clone(),
        chan_id_on_a: channel_id_a.clone(),
        version_supported_on_a: channel_version.clone(),
        proof_chan_end_on_a,
        proof_height_on_a: height_a,
        ordering: ChanOrder::Unordered,
        signer: signer(),
        version_proposal: channel_version.clone(),
    };

    // Update the client state of Chain A on Chain B
    update_client_with_height(test_a, test_b, client_id_b, height_a)?;
    // OpenTryChannel on Chain B
<<<<<<< HEAD
    let height = submit_ibc_tx(test_b, msg, ALBERT)?;
    let events = get_events(test_b, height)?;
    let channel_id_b = get_channel_id_from_events(&events)
        .ok_or(eyre!("Transaction failed"))?;
=======
    let height = submit_ibc_tx(test_b, msg, ALBERT, ALBERT_KEY, false)?;
    let channel_id_b = match get_event(test_b, height)? {
        Some(IbcEvent::OpenTryChannel(event)) => event
            .channel_id()
            .cloned()
            .ok_or(eyre!("No channel ID is set"))?,
        _ => return Err(eyre!("Transaction failed")),
    };
    let port_channel_id_b =
        PortChannelId::new(channel_id_b.clone(), port_id.clone());
>>>>>>> 0c4c7871

    // get the A's proofs on Chain B
    let height_b = query_height(test_b)?;
    let proof_chan_end_on_b =
        get_channel_proof(test_b, &port_id, &channel_id_b, height_b)?;
    let msg = MsgChannelOpenAck {
        port_id_on_a: port_id.clone(),
        chan_id_on_a: channel_id_a.clone(),
        chan_id_on_b: channel_id_b.clone(),
        version_on_b: channel_version,
        proof_chan_end_on_b,
        proof_height_on_b: height_b,
        signer: signer(),
    };
    // Update the client state of Chain B on Chain A
    update_client_with_height(test_b, test_a, client_id_a, height_b)?;
    // OpenAckChannel on Chain A
    submit_ibc_tx(test_a, msg, ALBERT, ALBERT_KEY, false)?;

    // get the proofs on Chain A
    let height_a = query_height(test_a)?;
    let proof_chan_end_on_a =
        get_channel_proof(test_a, &port_id, &channel_id_a, height_a)?;
    let msg = MsgChannelOpenConfirm {
        port_id_on_b: port_id.clone(),
        chan_id_on_b: channel_id_b.clone(),
        proof_chan_end_on_a,
        proof_height_on_a: height_a,
        signer: signer(),
    };
    // Update the client state of Chain A on Chain B
    update_client_with_height(test_a, test_b, client_id_b, height_a)?;
    // OpenConfirmChannel on Chain B
    submit_ibc_tx(test_b, msg, ALBERT, ALBERT_KEY, false)?;

    Ok(((port_id.clone(), channel_id_a), (port_id, channel_id_b)))
}

fn get_channel_proof(
    test: &Test,
    port_id: &PortId,
    channel_id: &ChannelId,
    target_height: Height,
) -> Result<CommitmentProofBytes> {
    // we need proofs at the height of the previous block
    let query_height = target_height.decrement().unwrap();
    let key = channel_key(port_id, channel_id);
    let (_, tm_proof) = query_value_with_proof(test, &key, Some(query_height))?;
    convert_proof(tm_proof)
}

// get the client state, the proof of the client state, and the proof of the
// consensus state
fn get_client_states(
    test: &Test,
    client_id: &ClientId,
    target_height: Height, // should have been already decremented
) -> Result<(TmClientState, CommitmentProofBytes, CommitmentProofBytes)> {
    // we need proofs at the height of the previous block
    let query_height = target_height.decrement().unwrap();
    let key = client_state_key(client_id);
    let (value, tm_proof) =
        query_value_with_proof(test, &key, Some(query_height))?;
    let cs = match value {
        Some(v) => Any::decode(&v[..])
            .map_err(|e| eyre!("Decoding the client state failed: {}", e))?,
        None => {
            return Err(eyre!(
                "The client state doesn't exist: client ID {}",
                client_id
            ));
        }
    };
    let client_state = TmClientState::try_from(cs)
        .expect("the state should be a TmClientState");
    let client_state_proof = convert_proof(tm_proof)?;

    let height = client_state.latest_height();
    let ibc_height = Height::new(0, height.revision_height()).unwrap();
    let key = consensus_state_key(client_id, ibc_height);
    let (_, tm_proof) = query_value_with_proof(test, &key, Some(query_height))?;
    let consensus_proof = convert_proof(tm_proof)?;

    Ok((client_state, client_state_proof, consensus_proof))
}

fn transfer_token(
    test_a: &Test,
    test_b: &Test,
    client_id_a: &ClientId,
    client_id_b: &ClientId,
    port_id_a: &PortId,
    channel_id_a: &ChannelId,
) -> Result<()> {
    // Send a token from Chain A
    let receiver = find_address(test_b, BERTHA)?;
    let height = transfer(
        test_a,
        ALBERT,
        &receiver,
        NAM,
        &Amount::native_whole(100000),
<<<<<<< HEAD
        port_id_a,
        channel_id_a,
=======
        ALBERT_KEY,
        port_channel_id_a,
>>>>>>> 0c4c7871
        None,
        false,
    )?;
    let events = get_events(test_a, height)?;
    let packet =
        get_packet_from_events(&events).ok_or(eyre!("Transaction failed"))?;
    check_ibc_packet_query(test_a, &"send_packet".parse().unwrap(), &packet)?;

    let height_a = query_height(test_a)?;
    let proof_commitment_on_a =
        get_commitment_proof(test_a, &packet, height_a)?;
    let msg = MsgRecvPacket {
        packet,
        proof_commitment_on_a,
        proof_height_on_a: height_a,
        signer: signer(),
    };
    // Update the client state of Chain A on Chain B
    update_client_with_height(test_a, test_b, client_id_b, height_a)?;
    // Receive the token on Chain B
<<<<<<< HEAD
    let height = submit_ibc_tx(test_b, msg, ALBERT)?;
    let events = get_events(test_b, height)?;
    let packet =
        get_packet_from_events(&events).ok_or(eyre!("Transaction failed"))?;
    let ack =
        get_ack_from_events(&events).ok_or(eyre!("Transaction failed"))?;
=======
    let height = submit_ibc_tx(test_b, msg, ALBERT, ALBERT_KEY, false)?;
    let (acknowledgement, packet) = match get_event(test_b, height)? {
        Some(IbcEvent::WriteAcknowledgement(event)) => {
            (event.ack, event.packet)
        }
        _ => return Err(eyre!("Transaction failed")),
    };
>>>>>>> 0c4c7871
    check_ibc_packet_query(
        test_b,
        &"write_acknowledgement".parse().unwrap(),
        &packet,
    )?;

    // get the proof on Chain B
    let height_b = query_height(test_b)?;
    let proof_acked_on_b = get_ack_proof(test_b, &packet, height_b)?;
    let msg = MsgAcknowledgement {
        packet,
        acknowledgement: ack.try_into().expect("invalid ack"),
        proof_acked_on_b,
        proof_height_on_b: height_b,
        signer: signer(),
    };
    // Update the client state of Chain B on Chain A
    update_client_with_height(test_b, test_a, client_id_a, height_b)?;
    // Acknowledge on Chain A
    submit_ibc_tx(test_a, msg, ALBERT, ALBERT_KEY, false)?;

    Ok(())
}

fn transfer_received_token(
    port_id: &PortId,
    channel_id: &ChannelId,
    test: &Test,
) -> Result<()> {
    let nam = find_address(test, NAM)?;
    // token received via the port and channel
    let denom = format!("{port_id}/{channel_id}/{nam}");
    let ibc_token = ibc_token(denom).to_string();

    let rpc = get_actor_rpc(test, &Who::Validator(0));
    let amount = Amount::native_whole(50000).to_string_native();
    let tx_args = [
        "transfer",
        "--source",
        BERTHA,
        "--target",
        ALBERT,
        "--token",
        &ibc_token,
        "--amount",
        &amount,
        "--gas-amount",
        "0",
        "--gas-limit",
        "0",
        "--gas-token",
        NAM,
        "--node",
        &rpc,
    ];
    let mut client = run!(test, Bin::Client, tx_args, Some(40))?;
    client.exp_string("Transaction is valid.")?;
    client.assert_success();

    Ok(())
}

/// Give the token back after transfer_token
fn transfer_back(
    test_a: &Test,
    test_b: &Test,
    client_id_a: &ClientId,
    client_id_b: &ClientId,
    port_id_b: &PortId,
    channel_id_b: &ChannelId,
) -> Result<()> {
    let nam = find_address(test_b, NAM)?.to_string();
    let receiver = find_address(test_a, ALBERT)?;

    // Chain A was the source for the sent token
    let denom_raw = format!("{}/{}/{}", port_id_b, channel_id_b, nam);
    let ibc_token = ibc_token(denom_raw).to_string();
    // Send a token from Chain B
    let height = transfer(
        test_b,
        BERTHA,
        &receiver,
        ibc_token,
        &Amount::native_whole(50000),
<<<<<<< HEAD
        port_id_b,
        channel_id_b,
=======
        BERTHA_KEY,
        port_channel_id_b,
>>>>>>> 0c4c7871
        None,
        false,
    )?;
    let events = get_events(test_b, height)?;
    let packet =
        get_packet_from_events(&events).ok_or(eyre!("Transaction failed"))?;

    let height_b = query_height(test_b)?;
    let proof = get_commitment_proof(test_b, &packet, height_b)?;
    let msg = MsgRecvPacket {
        packet,
        proof_commitment_on_a: proof,
        proof_height_on_a: height_b,
        signer: signer(),
    };
    // Update the client state of Chain B on Chain A
    update_client_with_height(test_b, test_a, client_id_a, height_b)?;
    // Receive the token on Chain A
<<<<<<< HEAD
    let height = submit_ibc_tx(test_a, msg, ALBERT)?;
    let events = get_events(test_a, height)?;
    let packet =
        get_packet_from_events(&events).ok_or(eyre!("Transaction failed"))?;
    let ack =
        get_ack_from_events(&events).ok_or(eyre!("Transaction failed"))?;
=======
    let height = submit_ibc_tx(test_a, msg, ALBERT, ALBERT_KEY, false)?;
    let (acknowledgement, packet) = match get_event(test_a, height)? {
        Some(IbcEvent::WriteAcknowledgement(event)) => {
            (event.ack, event.packet)
        }
        _ => return Err(eyre!("Transaction failed")),
    };
>>>>>>> 0c4c7871

    // get the proof on Chain A
    let height_a = query_height(test_a)?;
    let proof_acked_on_b = get_ack_proof(test_a, &packet, height_a)?;
    let msg = MsgAcknowledgement {
        packet,
        acknowledgement: ack.try_into().expect("invalid ack"),
        proof_acked_on_b,
        proof_height_on_b: height_a,
        signer: signer(),
    };
    // Update the client state of Chain A on Chain B
    update_client_with_height(test_a, test_b, client_id_b, height_a)?;
    // Acknowledge on Chain B
    submit_ibc_tx(test_b, msg, ALBERT, ALBERT_KEY, false)?;

    Ok(())
}

fn transfer_timeout(
    test_a: &Test,
    test_b: &Test,
    client_id_a: &ClientId,
    port_id_a: &PortId,
    channel_id_a: &ChannelId,
) -> Result<()> {
    let receiver = find_address(test_b, BERTHA)?;

    // Send a token from Chain A
    let height = transfer(
        test_a,
        ALBERT,
        &receiver,
        NAM,
        &Amount::native_whole(100000),
<<<<<<< HEAD
        port_id_a,
        channel_id_a,
=======
        ALBERT_KEY,
        port_channel_id_a,
>>>>>>> 0c4c7871
        Some(Duration::new(5, 0)),
        false,
    )?;
    let events = get_events(test_a, height)?;
    let packet =
        get_packet_from_events(&events).ok_or(eyre!("Transaction failed"))?;

    // wait for the timeout
    sleep(5);

    let height_b = query_height(test_b)?;
    let proof_unreceived_on_b =
        get_receipt_absence_proof(test_b, &packet, height_b)?;
    let msg = MsgTimeout {
        packet,
        next_seq_recv_on_b: 1.into(), // not used
        proof_unreceived_on_b,
        proof_height_on_b: height_b,
        signer: signer(),
    };
    // Update the client state of Chain B on Chain A
    update_client_with_height(test_b, test_a, client_id_a, height_b)?;
    // Timeout on Chain A
    submit_ibc_tx(test_a, msg, ALBERT, ALBERT_KEY, false)?;

    Ok(())
}

fn get_commitment_proof(
    test: &Test,
    packet: &Packet,
    target_height: Height,
) -> Result<CommitmentProofBytes> {
    // we need proofs at the height of the previous block
    let query_height = target_height.decrement().unwrap();
    let key = commitment_key(
        &packet.port_id_on_a,
        &packet.chan_id_on_a,
        packet.seq_on_a,
    );
    let (_, tm_proof) = query_value_with_proof(test, &key, Some(query_height))?;
    convert_proof(tm_proof)
}

fn get_ack_proof(
    test: &Test,
    packet: &Packet,
    target_height: Height,
) -> Result<CommitmentProofBytes> {
    // we need proofs at the height of the previous block
    let query_height = target_height.decrement().unwrap();
    let key =
        ack_key(&packet.port_id_on_b, &packet.chan_id_on_b, packet.seq_on_a);
    let (_, tm_proof) = query_value_with_proof(test, &key, Some(query_height))?;
    convert_proof(tm_proof)
}

fn get_receipt_absence_proof(
    test: &Test,
    packet: &Packet,
    target_height: Height,
) -> Result<CommitmentProofBytes> {
    // we need proofs at the height of the previous block
    let query_height = target_height.decrement().unwrap();
    let key = receipt_key(
        &packet.port_id_on_b,
        &packet.chan_id_on_b,
        packet.seq_on_a,
    );
    let (_, tm_proof) = query_value_with_proof(test, &key, Some(query_height))?;
    convert_proof(tm_proof)
}

fn commitment_prefix() -> CommitmentPrefix {
    CommitmentPrefix::try_from(b"ibc".to_vec())
        .expect("the prefix should be parsable")
}

fn submit_ibc_tx(
    test: &Test,
    message: impl Msg + std::fmt::Debug,
    owner: &str,
    signer: &str,
    wait_reveal_pk: bool,
) -> Result<u32> {
    let data_path = test.test_dir.path().join("tx.data");
    let data = make_ibc_data(message);
    std::fs::write(&data_path, data).expect("writing data failed");

    let data_path = data_path.to_string_lossy();
    let rpc = get_actor_rpc(test, &Who::Validator(0));
    let mut client = run!(
        test,
        Bin::Client,
        [
            "tx",
            "--code-path",
            TX_IBC_WASM,
            "--data-path",
            &data_path,
            "--owner",
            owner,
            "--signing-keys",
            signer,
            "--gas-amount",
            "0",
            "--gas-limit",
            "0",
            "--gas-token",
            NAM,
            "--node",
            &rpc
        ],
        Some(40)
    )?;
    client.exp_string("Transaction applied")?;
    if wait_reveal_pk {
        client.exp_string("Transaction applied")?;
    }
    check_tx_height(test, &mut client)
}

#[allow(clippy::too_many_arguments)]
fn transfer(
    test: &Test,
    sender: impl AsRef<str>,
    receiver: &Address,
    token: impl AsRef<str>,
    amount: &Amount,
<<<<<<< HEAD
    port_id: &PortId,
    channel_id: &ChannelId,
=======
    signer: impl AsRef<str>,
    port_channel_id: &PortChannelId,
>>>>>>> 0c4c7871
    timeout_sec: Option<Duration>,
    wait_reveal_pk: bool,
) -> Result<u32> {
    let rpc = get_actor_rpc(test, &Who::Validator(0));

    let receiver = receiver.to_string();
    let amount = amount.to_string_native();
    let channel_id = channel_id.to_string();
    let port_id = port_id.to_string();
    let mut tx_args = vec![
        "ibc-transfer",
        "--source",
        sender.as_ref(),
        "--receiver",
        &receiver,
        "--signing-keys",
        signer.as_ref(),
        "--token",
        token.as_ref(),
        "--amount",
        &amount,
        "--channel-id",
        &channel_id,
        "--port-id",
        &port_id,
        "--node",
        &rpc,
    ];

    let timeout = timeout_sec.unwrap_or_default().as_secs().to_string();
    if timeout_sec.is_some() {
        tx_args.push("--timeout-sec-offset");
        tx_args.push(&timeout);
    }

    let mut client = run!(test, Bin::Client, tx_args, Some(40))?;
    client.exp_string("Transaction applied")?;
    if wait_reveal_pk {
        client.exp_string("Transaction applied")?;
    }
    check_tx_height(test, &mut client)
}

fn check_tx_height(test: &Test, client: &mut NamadaCmd) -> Result<u32> {
    let (unread, matched) = client.exp_regex("\"height\": .*,")?;
    let height_str = matched
        .trim()
        .rsplit_once(' ')
        .unwrap()
        .1
        .replace(['"', ','], "");
    let height = height_str.parse().unwrap();

    let (_unread, matched) = client.exp_regex("\"code\": .*,")?;
    let code = matched
        .trim()
        .rsplit_once(' ')
        .unwrap()
        .1
        .replace(['"', ','], "");
    if code != "0" {
        return Err(eyre!("The IBC transaction failed: unread {}", unread));
    }

    // wait for the next block to use the app hash
    while height as u64 + 1 > query_height(test)?.revision_height() {
        sleep(1);
    }

    Ok(height)
}

fn make_ibc_data(message: impl Msg) -> Vec<u8> {
    let msg = message.to_any();
    let mut tx_data = vec![];
    prost::Message::encode(&msg, &mut tx_data)
        .expect("encoding IBC message shouldn't fail");
    tx_data
}

fn query_height(test: &Test) -> Result<Height> {
    let rpc = get_actor_rpc(test, &Who::Validator(0));
    let ledger_address = TendermintAddress::from_str(&rpc).unwrap();
    let client = HttpClient::new(ledger_address).unwrap();

    let status = test
        .async_runtime()
        .block_on(client.status())
        .map_err(|e| eyre!("Getting the status failed: {}", e))?;

    Ok(Height::new(0, status.sync_info.latest_block_height.into()).unwrap())
}

fn query_header(test: &Test, height: Height) -> Result<TmHeader> {
    let rpc = get_actor_rpc(test, &Who::Validator(0));
    let ledger_address = TendermintAddress::from_str(&rpc).unwrap();
    let client = HttpClient::new(ledger_address).unwrap();
    let height = height.revision_height() as u32;
    let result = test
        .async_runtime()
        .block_on(client.blockchain(height, height));
    match result {
        Ok(mut response) => match response.block_metas.pop() {
            Some(meta) => Ok(meta.header),
            None => Err(eyre!("No meta exists")),
        },
        Err(e) => Err(eyre!("Header query failed: {}", e)),
    }
}

fn check_ibc_update_query(
    test: &Test,
    client_id: &ClientId,
    consensus_height: BlockHeight,
) -> Result<()> {
    let rpc = get_actor_rpc(test, &Who::Validator(0));
    let ledger_address = TendermintAddress::from_str(&rpc).unwrap();
    let client = HttpClient::new(ledger_address).unwrap();
    match test.async_runtime().block_on(RPC.shell().ibc_client_update(
        &client,
        client_id,
        &consensus_height,
    )) {
        Ok(Some(event)) => {
            println!("Found the update event: {:?}", event);
            Ok(())
        }
        Ok(None) => Err(eyre!("No update event for the client {}", client_id)),
        Err(e) => Err(eyre!("IBC update event query failed: {}", e)),
    }
}

fn check_ibc_packet_query(
    test: &Test,
    event_type: &EventType,
    packet: &Packet,
) -> Result<()> {
    let rpc = get_actor_rpc(test, &Who::Validator(0));
    let ledger_address = TendermintAddress::from_str(&rpc).unwrap();
    let client = HttpClient::new(ledger_address).unwrap();
    match test.async_runtime().block_on(RPC.shell().ibc_packet(
        &client,
        event_type,
        &packet.port_id_on_a,
        &packet.chan_id_on_a,
        &packet.port_id_on_b,
        &packet.chan_id_on_b,
        &packet.seq_on_a,
    )) {
        Ok(Some(event)) => {
            println!("Found the packet event: {:?}", event);
            Ok(())
        }
        Ok(None) => Err(eyre!("No packet event for the packet {}", packet)),
        Err(e) => Err(eyre!("IBC packet event query failed: {}", e)),
    }
}

fn query_value_with_proof(
    test: &Test,
    key: &Key,
    height: Option<Height>,
) -> Result<(Option<Vec<u8>>, TmProof)> {
    let rpc = get_actor_rpc(test, &Who::Validator(0));
    let ledger_address = TendermintAddress::from_str(&rpc).unwrap();
    let client = HttpClient::new(ledger_address).unwrap();
    let result = test.async_runtime().block_on(query_storage_value_bytes(
        &client,
        key,
        height.map(|h| BlockHeight(h.revision_height())),
        true,
    ));
    match result {
        (value, Some(proof)) => Ok((value, proof)),
        _ => Err(eyre!("Query failed: key {}", key)),
    }
}

fn convert_proof(tm_proof: TmProof) -> Result<CommitmentProofBytes> {
    use namada::ibc_proto::ibc::core::commitment::v1::MerkleProof as RawMerkleProof;
    use namada::ibc_proto::ics23::CommitmentProof;

    let mut proofs = Vec::new();

    for op in &tm_proof.ops {
        let mut parsed = CommitmentProof { proof: None };
        prost::Message::merge(&mut parsed, op.data.as_slice())
            .expect("merging CommitmentProof failed");
        proofs.push(parsed);
    }

    let merkle_proof = MerkleProof::from(RawMerkleProof { proofs });
    CommitmentProofBytes::try_from(merkle_proof).map_err(|e| {
        eyre!("Proof conversion to CommitmentProofBytes failed: {}", e)
    })
}

/// Check balances after IBC transfer
fn check_balances(
    dest_port_id: &PortId,
    dest_channel_id: &ChannelId,
    test_a: &Test,
    test_b: &Test,
) -> Result<()> {
    let token = find_address(test_a, NAM)?;

    // Check the balances on Chain A
    let rpc_a = get_actor_rpc(test_a, &Who::Validator(0));
    let query_args = vec!["balance", "--token", NAM, "--node", &rpc_a];
    let mut client = run!(test_a, Bin::Client, query_args, Some(40))?;
    // Check the escrowed balance
    let expected = format!(
        ": 100000, owned by {}",
        Address::Internal(InternalAddress::Ibc)
    );
    client.exp_string(&expected)?;
    // Check the source balance
    let expected = ": 900000, owned by albert".to_string();
    client.exp_string(&expected)?;
    client.assert_success();

    // Check the balance on Chain B
    let denom = format!("{}/{}/{}", &dest_port_id, &dest_channel_id, &token,);
    let ibc_token = ibc_token(denom).to_string();
    let rpc_b = get_actor_rpc(test_b, &Who::Validator(0));
    let query_args = vec![
        "balance", "--owner", BERTHA, "--token", &ibc_token, "--node", &rpc_b,
    ];
    let expected = format!("{}: 100000", ibc_token);
    let mut client = run!(test_b, Bin::Client, query_args, Some(40))?;
    client.exp_string(&expected)?;
    client.assert_success();
    Ok(())
}

/// Check balances after non IBC transfer
fn check_balances_after_non_ibc(
    port_id: &PortId,
    channel_id: &ChannelId,
    test: &Test,
) -> Result<()> {
    // Check the balance on Chain B
    let token = find_address(test, NAM)?;
    let denom = format!("{}/{}/{}", port_id, channel_id, token);
    let ibc_token = ibc_token(denom).to_string();

    // Check the source
    let rpc = get_actor_rpc(test, &Who::Validator(0));
    let query_args = vec![
        "balance", "--owner", BERTHA, "--token", &ibc_token, "--node", &rpc,
    ];
    let expected = format!("{}: 50000", ibc_token);
    let mut client = run!(test, Bin::Client, query_args, Some(40))?;
    client.exp_string(&expected)?;
    client.assert_success();

    // Check the traget
    let query_args = vec![
        "balance", "--owner", ALBERT, "--token", &ibc_token, "--node", &rpc,
    ];
    let expected = format!("{}: 50000", ibc_token);
    let mut client = run!(test, Bin::Client, query_args, Some(40))?;
    client.exp_string(&expected)?;
    client.assert_success();

    Ok(())
}

/// Check balances after IBC transfer back
fn check_balances_after_back(
    dest_port_id: &PortId,
    dest_channel_id: &ChannelId,
    test_a: &Test,
    test_b: &Test,
) -> Result<()> {
    let token = find_address(test_b, NAM)?;

    // Check the balances on Chain A
    let rpc_a = get_actor_rpc(test_a, &Who::Validator(0));
    let query_args = vec!["balance", "--token", NAM, "--node", &rpc_a];
    let mut client = run!(test_a, Bin::Client, query_args, Some(40))?;
    // Check the escrowed balance
    let expected = format!(
        ": 50000, owned by {}",
        Address::Internal(InternalAddress::Ibc)
    );
    client.exp_string(&expected)?;
    // Check the source balance
    let expected = ": 950000, owned by albert".to_string();
    client.exp_string(&expected)?;
    client.assert_success();

    // Check the balance on Chain B
    let denom = format!("{}/{}/{}", dest_port_id, dest_channel_id, &token,);
    let ibc_token = ibc_token(denom).to_string();
    let rpc_b = get_actor_rpc(test_b, &Who::Validator(0));
    let query_args = vec![
        "balance", "--owner", BERTHA, "--token", &ibc_token, "--node", &rpc_b,
    ];
    let expected = format!("{}: 0", ibc_token);
    let mut client = run!(test_b, Bin::Client, query_args, Some(40))?;
    client.exp_string(&expected)?;
    client.assert_success();
    Ok(())
}

fn signer() -> Signer {
    "signer".to_string().into()
}

/// Helper function to make the MsgConnectionOpenTry because it has a private
/// field
fn make_msg_conn_open_try(
    client_id: ClientId,
    client_state: TmClientState,
    counterparty: ConnCounterparty,
    conn_proof: CommitmentProofBytes,
    client_state_proof: CommitmentProofBytes,
    consensus_proof: CommitmentProofBytes,
    proofs_height: Height,
) -> MsgConnectionOpenTry {
    use namada::ibc_proto::ibc::core::connection::v1::MsgConnectionOpenTry as RawMsgConnectionOpenTry;

    let consensus_height = client_state.latest_height();
    #[allow(deprecated)]
    RawMsgConnectionOpenTry {
        client_id: client_id.as_str().to_string(),
        client_state: Some(client_state.into()),
        counterparty: Some(counterparty.into()),
        delay_period: 0,
        counterparty_versions: vec![ConnVersion::default().into()],
        proof_init: conn_proof.into(),
        proof_height: Some(proofs_height.into()),
        proof_client: client_state_proof.into(),
        proof_consensus: consensus_proof.into(),
        consensus_height: Some(consensus_height.into()),
        signer: "signer".to_string(),
        previous_connection_id: ConnectionId::default().to_string(),
    }
    .try_into()
    .expect("invalid message")
}

fn get_client_id_from_events(events: &Vec<AbciEvent>) -> Option<ClientId> {
    get_attribute_from_events(events, "client_id").map(|v| v.parse().unwrap())
}

fn get_connection_id_from_events(
    events: &Vec<AbciEvent>,
) -> Option<ConnectionId> {
    get_attribute_from_events(events, "connection_id")
        .map(|v| v.parse().unwrap())
}

fn get_channel_id_from_events(events: &Vec<AbciEvent>) -> Option<ChannelId> {
    get_attribute_from_events(events, "channel_id").map(|v| v.parse().unwrap())
}

fn get_ack_from_events(events: &Vec<AbciEvent>) -> Option<Vec<u8>> {
    get_attribute_from_events(events, "packet_ack")
        .map(|v| Vec::from(v.as_bytes()))
}

fn get_attribute_from_events(
    events: &Vec<AbciEvent>,
    key: &str,
) -> Option<String> {
    for event in events {
        let attributes = get_attributes_from_event(event);
        if let Some(value) = attributes.get(key) {
            return Some(value.clone());
        }
    }
    None
}

fn get_packet_from_events(events: &Vec<AbciEvent>) -> Option<Packet> {
    for event in events {
        let attributes = get_attributes_from_event(event);
        if !attributes.contains_key("packet_src_port") {
            continue;
        }
        let mut packet = Packet::default();
        for (key, val) in attributes {
            match key.as_str() {
                "packet_src_port" => packet.port_id_on_a = val.parse().unwrap(),
                "packet_src_channel" => {
                    packet.chan_id_on_a = val.parse().unwrap()
                }
                "packet_dst_port" => packet.port_id_on_b = val.parse().unwrap(),
                "packet_dst_channel" => {
                    packet.chan_id_on_b = val.parse().unwrap()
                }
                "packet_timeout_height" => {
                    packet.timeout_height_on_b = match Height::from_str(&val) {
                        Ok(height) => TimeoutHeight::At(height),
                        Err(_) => TimeoutHeight::Never,
                    }
                }
                "packet_timeout_timestamp" => {
                    packet.timeout_timestamp_on_b = val.parse().unwrap()
                }
                "packet_sequence" => {
                    packet.seq_on_a = u64::from_str(&val).unwrap().into()
                }
                "packet_data" => packet.data = Vec::from(val.as_bytes()),
                _ => {}
            }
        }
        return Some(packet);
    }
    None
}

fn get_attributes_from_event(event: &AbciEvent) -> HashMap<String, String> {
    event
        .attributes
        .iter()
        .map(|tag| (tag.key.to_string(), tag.value.to_string()))
        .collect()
}

fn get_events(test: &Test, height: u32) -> Result<Vec<AbciEvent>> {
    let rpc = get_actor_rpc(test, &Who::Validator(0));
    let ledger_address = TendermintAddress::from_str(&rpc).unwrap();
    let client = HttpClient::new(ledger_address).unwrap();

    let response = test
        .async_runtime()
        .block_on(client.block_results(height))
        .map_err(|e| eyre!("block_results() for an IBC event failed: {}", e))?;
    let tx_results = response.txs_results.ok_or_else(|| {
        eyre!("No transaction has been executed: height {}", height)
    })?;
    for result in tx_results {
        if result.code.is_err() {
            return Err(eyre!(
                "The transaction failed: code {:?}, log {}",
                result.code,
                result.log
            ));
        }
    }

    response
        .end_block_events
        .ok_or_else(|| eyre!("IBC event was not found: height {}", height))
}<|MERGE_RESOLUTION|>--- conflicted
+++ resolved
@@ -118,8 +118,6 @@
         &["ledger", "run"],
         Some(40)
     )?;
-<<<<<<< HEAD
-=======
     ledger_b.exp_string("Namada ledger node started")?;
     ledger_a.exp_string("This node is a validator")?;
     ledger_b.exp_string("This node is a validator")?;
@@ -130,7 +128,6 @@
     // Wait for a first block
     ledger_a.exp_string("Committed block hash")?;
     ledger_b.exp_string("Committed block hash")?;
->>>>>>> 0c4c7871
 
     wait_for_wasm_pre_compile(&mut ledger_a)?;
     wait_for_wasm_pre_compile(&mut ledger_b)?;
@@ -335,7 +332,6 @@
     trusted_height: Height,
     target_height: Height,
 ) -> Result<()> {
-<<<<<<< HEAD
     let io = make_light_client_io(src_test);
 
     let height = TmHeight::try_from(trusted_height.revision_height())
@@ -357,29 +353,6 @@
             .expect("invalid height"),
         trusted_next_validator_set: trusted_block.next_validators,
     };
-=======
-    let config = dummy_chain_config(src_test);
-    let pk = get_validator_pk(src_test, &Who::Validator(0)).unwrap();
-    let peer_id = id_from_pk(&PublicKey::try_from_pk(&pk).unwrap());
-    let mut light_client =
-        TmLightClient::from_config(&config, peer_id).unwrap();
-    let Verified { target, supporting } = light_client
-        .header_and_minimal_set(
-            trusted_height,
-            target_height,
-            &AnyClientState::Tendermint(client_state),
-        )
-        .map_err(|e| eyre!("Building the header failed: {}", e))?;
-
-    for header in supporting {
-        let message = MsgUpdateClient {
-            header: header.into(),
-            client_id: client_id.clone(),
-            signer: Signer::from_str("test").expect("invalid signer"),
-        };
-        submit_ibc_tx(target_test, message, ALBERT, ALBERT_KEY, false)?;
-    }
->>>>>>> 0c4c7871
 
     let message = MsgUpdateClient {
         header: header.into(),
@@ -426,21 +399,10 @@
         signer: signer(),
     };
     // OpenInitConnection on Chain A
-<<<<<<< HEAD
-    let height = submit_ibc_tx(test_a, msg, ALBERT)?;
+    let height = submit_ibc_tx(test_a, msg, ALBERT, ALBERT_KEY, false)?;
     let events = get_events(test_a, height)?;
     let conn_id_a = get_connection_id_from_events(&events)
         .ok_or(eyre!("No connection ID is set"))?;
-=======
-    let height = submit_ibc_tx(test_a, msg, ALBERT, ALBERT_KEY, false)?;
-    let conn_id_a = match get_event(test_a, height)? {
-        Some(IbcEvent::OpenInitConnection(event)) => event
-            .connection_id()
-            .cloned()
-            .ok_or(eyre!("No connection ID is set"))?,
-        _ => return Err(eyre!("Transaction failed")),
-    };
->>>>>>> 0c4c7871
 
     // get the proofs from Chain A
     let height_a = query_height(test_a)?;
@@ -464,21 +426,10 @@
     // Update the client state of Chain A on Chain B
     update_client_with_height(test_a, test_b, client_id_b, height_a)?;
     // OpenTryConnection on Chain B
-<<<<<<< HEAD
-    let height = submit_ibc_tx(test_b, msg, ALBERT)?;
+    let height = submit_ibc_tx(test_b, msg, ALBERT, ALBERT_KEY, false)?;
     let events = get_events(test_b, height)?;
     let conn_id_b = get_connection_id_from_events(&events)
         .ok_or(eyre!("No connection ID is set"))?;
-=======
-    let height = submit_ibc_tx(test_b, msg, ALBERT, ALBERT_KEY, false)?;
-    let conn_id_b = match get_event(test_b, height)? {
-        Some(IbcEvent::OpenTryConnection(event)) => event
-            .connection_id()
-            .cloned()
-            .ok_or(eyre!("No connection ID is set"))?,
-        _ => return Err(eyre!("Transaction failed")),
-    };
->>>>>>> 0c4c7871
 
     // get the A's proofs on Chain B
     let height_b = query_height(test_b)?;
@@ -553,24 +504,10 @@
         signer: signer(),
         version_proposal: channel_version.clone(),
     };
-<<<<<<< HEAD
-    let height = submit_ibc_tx(test_a, msg, ALBERT)?;
+    let height = submit_ibc_tx(test_a, msg, ALBERT, ALBERT_KEY, false)?;
     let events = get_events(test_a, height)?;
     let channel_id_a = get_channel_id_from_events(&events)
         .ok_or(eyre!("Transaction failed"))?;
-=======
-    let height = submit_ibc_tx(test_a, msg, ALBERT, ALBERT_KEY, false)?;
-    let channel_id_a =
-        match get_event(test_a, height)? {
-            Some(IbcEvent::OpenInitChannel(event)) => event
-                .channel_id()
-                .cloned()
-                .ok_or(eyre!("No channel ID is set"))?,
-            _ => return Err(eyre!("Transaction failed")),
-        };
-    let port_channel_id_a =
-        PortChannelId::new(channel_id_a.clone(), port_id.clone());
->>>>>>> 0c4c7871
 
     // get the proofs from Chain A
     let height_a = query_height(test_a)?;
@@ -594,23 +531,10 @@
     // Update the client state of Chain A on Chain B
     update_client_with_height(test_a, test_b, client_id_b, height_a)?;
     // OpenTryChannel on Chain B
-<<<<<<< HEAD
-    let height = submit_ibc_tx(test_b, msg, ALBERT)?;
+    let height = submit_ibc_tx(test_b, msg, ALBERT, ALBERT_KEY, false)?;
     let events = get_events(test_b, height)?;
     let channel_id_b = get_channel_id_from_events(&events)
         .ok_or(eyre!("Transaction failed"))?;
-=======
-    let height = submit_ibc_tx(test_b, msg, ALBERT, ALBERT_KEY, false)?;
-    let channel_id_b = match get_event(test_b, height)? {
-        Some(IbcEvent::OpenTryChannel(event)) => event
-            .channel_id()
-            .cloned()
-            .ok_or(eyre!("No channel ID is set"))?,
-        _ => return Err(eyre!("Transaction failed")),
-    };
-    let port_channel_id_b =
-        PortChannelId::new(channel_id_b.clone(), port_id.clone());
->>>>>>> 0c4c7871
 
     // get the A's proofs on Chain B
     let height_b = query_height(test_b)?;
@@ -713,13 +637,9 @@
         &receiver,
         NAM,
         &Amount::native_whole(100000),
-<<<<<<< HEAD
+        ALBERT_KEY,
         port_id_a,
         channel_id_a,
-=======
-        ALBERT_KEY,
-        port_channel_id_a,
->>>>>>> 0c4c7871
         None,
         false,
     )?;
@@ -740,22 +660,12 @@
     // Update the client state of Chain A on Chain B
     update_client_with_height(test_a, test_b, client_id_b, height_a)?;
     // Receive the token on Chain B
-<<<<<<< HEAD
-    let height = submit_ibc_tx(test_b, msg, ALBERT)?;
+    let height = submit_ibc_tx(test_b, msg, ALBERT, ALBERT_KEY, false)?;
     let events = get_events(test_b, height)?;
     let packet =
         get_packet_from_events(&events).ok_or(eyre!("Transaction failed"))?;
     let ack =
         get_ack_from_events(&events).ok_or(eyre!("Transaction failed"))?;
-=======
-    let height = submit_ibc_tx(test_b, msg, ALBERT, ALBERT_KEY, false)?;
-    let (acknowledgement, packet) = match get_event(test_b, height)? {
-        Some(IbcEvent::WriteAcknowledgement(event)) => {
-            (event.ack, event.packet)
-        }
-        _ => return Err(eyre!("Transaction failed")),
-    };
->>>>>>> 0c4c7871
     check_ibc_packet_query(
         test_b,
         &"write_acknowledgement".parse().unwrap(),
@@ -840,13 +750,9 @@
         &receiver,
         ibc_token,
         &Amount::native_whole(50000),
-<<<<<<< HEAD
+        BERTHA_KEY,
         port_id_b,
         channel_id_b,
-=======
-        BERTHA_KEY,
-        port_channel_id_b,
->>>>>>> 0c4c7871
         None,
         false,
     )?;
@@ -865,22 +771,12 @@
     // Update the client state of Chain B on Chain A
     update_client_with_height(test_b, test_a, client_id_a, height_b)?;
     // Receive the token on Chain A
-<<<<<<< HEAD
-    let height = submit_ibc_tx(test_a, msg, ALBERT)?;
+    let height = submit_ibc_tx(test_a, msg, ALBERT, ALBERT_KEY, false)?;
     let events = get_events(test_a, height)?;
     let packet =
         get_packet_from_events(&events).ok_or(eyre!("Transaction failed"))?;
     let ack =
         get_ack_from_events(&events).ok_or(eyre!("Transaction failed"))?;
-=======
-    let height = submit_ibc_tx(test_a, msg, ALBERT, ALBERT_KEY, false)?;
-    let (acknowledgement, packet) = match get_event(test_a, height)? {
-        Some(IbcEvent::WriteAcknowledgement(event)) => {
-            (event.ack, event.packet)
-        }
-        _ => return Err(eyre!("Transaction failed")),
-    };
->>>>>>> 0c4c7871
 
     // get the proof on Chain A
     let height_a = query_height(test_a)?;
@@ -916,13 +812,9 @@
         &receiver,
         NAM,
         &Amount::native_whole(100000),
-<<<<<<< HEAD
+        ALBERT_KEY,
         port_id_a,
         channel_id_a,
-=======
-        ALBERT_KEY,
-        port_channel_id_a,
->>>>>>> 0c4c7871
         Some(Duration::new(5, 0)),
         false,
     )?;
@@ -1052,13 +944,9 @@
     receiver: &Address,
     token: impl AsRef<str>,
     amount: &Amount,
-<<<<<<< HEAD
+    signer: impl AsRef<str>,
     port_id: &PortId,
     channel_id: &ChannelId,
-=======
-    signer: impl AsRef<str>,
-    port_channel_id: &PortChannelId,
->>>>>>> 0c4c7871
     timeout_sec: Option<Duration>,
     wait_reveal_pk: bool,
 ) -> Result<u32> {
