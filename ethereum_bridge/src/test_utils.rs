//! Test utilies for the Ethereum bridge crate.

use std::collections::HashMap;
use std::num::NonZeroU64;

use borsh::BorshSerialize;
use namada_core::ledger::eth_bridge::storage::bridge_pool::get_key_from_hash;
use namada_core::ledger::eth_bridge::storage::whitelist;
use namada_core::ledger::storage::mockdb::MockDBWriteBatch;
use namada_core::ledger::storage::testing::{TestStorage, TestWlStorage};
use namada_core::ledger::storage_api::{StorageRead, StorageWrite};
use namada_core::types::address::{self, wnam, Address};
use namada_core::types::dec::Dec;
use namada_core::types::ethereum_events::EthAddress;
use namada_core::types::keccak::KeccakHash;
use namada_core::types::key::{self, protocol_pk_key, RefTo};
use namada_core::types::storage::{BlockHeight, Key};
use namada_core::types::token;
use namada_proof_of_stake::parameters::PosParams;
use namada_proof_of_stake::pos_queries::PosQueries;
use namada_proof_of_stake::types::GenesisValidator;
use namada_proof_of_stake::{
    become_validator, bond_tokens, store_total_consensus_stake, BecomeValidator,
};

use crate::parameters::{
    ContractVersion, Contracts, EthereumBridgeConfig, MinimumConfirmations,
    UpgradeableContract,
};

/// Validator keys used for testing purposes.
pub struct TestValidatorKeys {
    /// Consensus keypair.
    pub consensus: key::common::SecretKey,
    /// Protocol keypair.
    pub protocol: key::common::SecretKey,
    /// Ethereum hot keypair.
    pub eth_bridge: key::common::SecretKey,
    /// Ethereum cold keypair.
    pub eth_gov: key::common::SecretKey,
}

impl TestValidatorKeys {
    /// Generate a new test wallet.
    #[inline]
    pub fn generate() -> Self {
        TestValidatorKeys {
            consensus: key::common::SecretKey::Ed25519(
                key::testing::gen_keypair::<key::ed25519::SigScheme>(),
            ),
            protocol: key::common::SecretKey::Ed25519(
                key::testing::gen_keypair::<key::ed25519::SigScheme>(),
            ),
            eth_bridge: key::common::SecretKey::Secp256k1(
                key::testing::gen_keypair::<key::secp256k1::SigScheme>(),
            ),
            eth_gov: key::common::SecretKey::Secp256k1(
                key::testing::gen_keypair::<key::secp256k1::SigScheme>(),
            ),
        }
    }
}

/// Set up a [`TestWlStorage`] initialized at genesis with a single
/// validator.
///
/// The validator's address is [`address::testing::established_address_1`].
#[inline]
pub fn setup_default_storage()
-> (TestWlStorage, HashMap<Address, TestValidatorKeys>) {
    let mut wl_storage = TestWlStorage::default();
    let all_keys = init_default_storage(&mut wl_storage);
    (wl_storage, all_keys)
}

/// Set up a [`TestWlStorage`] initialized at genesis with
/// [`default_validator`].
#[inline]
pub fn init_default_storage(
    wl_storage: &mut TestWlStorage,
) -> HashMap<Address, TestValidatorKeys> {
    init_storage_with_validators(
        wl_storage,
        HashMap::from_iter([default_validator()]),
    )
}

/// Default validator used in tests.
///
/// The validator's address is [`address::testing::established_address_1`],
/// and its voting power is proportional to the stake of 100 NAM.
#[inline]
pub fn default_validator() -> (Address, token::Amount) {
    let addr = address::testing::established_address_1();
    let voting_power = token::Amount::native_whole(100);
    (addr, voting_power)
}

/// Writes a dummy [`EthereumBridgeConfig`] to the given [`TestWlStorage`], and
/// returns it.
pub fn bootstrap_ethereum_bridge(
    wl_storage: &mut TestWlStorage,
) -> EthereumBridgeConfig {
    let config = EthereumBridgeConfig {
        // start with empty erc20 whitelist
        erc20_whitelist: vec![],
        eth_start_height: Default::default(),
        min_confirmations: MinimumConfirmations::from(unsafe {
            // SAFETY: The only way the API contract of `NonZeroU64` can
            // be violated is if we construct values
            // of this type using 0 as argument.
            NonZeroU64::new_unchecked(10)
        }),
        contracts: Contracts {
            native_erc20: wnam(),
            bridge: UpgradeableContract {
                address: EthAddress([2; 20]),
                version: ContractVersion::default(),
            },
        },
    };
    config.init_storage(wl_storage);
    config
}

/// Whitelist metadata to pass to [`whitelist_tokens`].
pub struct WhitelistMeta {
    /// Token cap.
    pub cap: token::Amount,
    /// Token denomination.
    pub denom: u8,
}

/// Whitelist the given Ethereum tokens.
pub fn whitelist_tokens<L>(wl_storage: &mut TestWlStorage, token_list: L)
where
    L: Into<HashMap<EthAddress, WhitelistMeta>>,
{
    for (asset, WhitelistMeta { cap, denom }) in token_list.into() {
        let cap_key = whitelist::Key {
            asset,
            suffix: whitelist::KeyType::Cap,
        }
        .into();
        wl_storage.write(&cap_key, cap).expect("Test failed");

        let whitelisted_key = whitelist::Key {
            asset,
            suffix: whitelist::KeyType::Whitelisted,
        }
        .into();
        wl_storage
            .write(&whitelisted_key, true)
            .expect("Test failed");

        let denom_key = whitelist::Key {
            asset,
            suffix: whitelist::KeyType::Denomination,
        }
        .into();
        wl_storage.write(&denom_key, denom).expect("Test failed");
    }
}

/// Returns the number of keys in `storage` which have values present.
pub fn stored_keys_count(wl_storage: &TestWlStorage) -> usize {
    let root = Key { segments: vec![] };
    wl_storage.iter_prefix(&root).expect("Test failed").count()
}

/// Set up a [`TestWlStorage`] initialized at genesis with the given
/// validators.
pub fn setup_storage_with_validators(
    consensus_validators: HashMap<Address, token::Amount>,
) -> (TestWlStorage, HashMap<Address, TestValidatorKeys>) {
    let mut wl_storage = TestWlStorage::default();
    let all_keys =
        init_storage_with_validators(&mut wl_storage, consensus_validators);
    (wl_storage, all_keys)
}

/// Set up a [`TestWlStorage`] initialized at genesis with the given
/// validators.
pub fn init_storage_with_validators(
    wl_storage: &mut TestWlStorage,
    consensus_validators: HashMap<Address, token::Amount>,
) -> HashMap<Address, TestValidatorKeys> {
    // set last height to a reasonable value;
    // it should allow vote extensions to be cast
    if let Some(b) = wl_storage.storage.last_block.as_mut() {
        b.height = 3.into();
    }

    let mut all_keys = HashMap::new();
    let validators: Vec<_> = consensus_validators
        .into_iter()
        .map(|(address, tokens)| {
            let keys = TestValidatorKeys::generate();
            let consensus_key = keys.consensus.ref_to();
            let eth_cold_key = keys.eth_gov.ref_to();
            let eth_hot_key = keys.eth_bridge.ref_to();
            all_keys.insert(address.clone(), keys);
            GenesisValidator {
                address,
                tokens,
                consensus_key,
                eth_cold_key,
                eth_hot_key,
                commission_rate: Dec::new(5, 2).unwrap(),
                max_commission_rate_change: Dec::new(1, 2).unwrap(),
            }
        })
        .collect();

    namada_proof_of_stake::init_genesis(
        wl_storage,
        &PosParams::default(),
        validators.into_iter(),
        0.into(),
    )
    .expect("Test failed");
<<<<<<< HEAD
    bootstrap_ethereum_bridge(wl_storage);
=======
    let config = EthereumBridgeConfig {
        erc20_whitelist: vec![],
        eth_start_height: Default::default(),
        min_confirmations: Default::default(),
        contracts: Contracts {
            native_erc20: wnam(),
            bridge: UpgradeableContract {
                address: EthAddress([42; 20]),
                version: Default::default(),
            },
        },
    };
    config.init_storage(wl_storage);
>>>>>>> 05c45196

    for (validator, keys) in all_keys.iter() {
        let protocol_key = keys.protocol.ref_to();
        wl_storage
            .write(&protocol_pk_key(validator), protocol_key)
            .expect("Test failed");
    }
    wl_storage.commit_block().expect("Test failed");

    all_keys
}

/// Commit a bridge pool root at a given height
/// to storage.
///
/// N.B. assumes the bridge pool is empty.
pub fn commit_bridge_pool_root_at_height(
    storage: &mut TestStorage,
    root: &KeccakHash,
    height: BlockHeight,
) {
    let value = height.try_to_vec().expect("Encoding failed");
    storage
        .block
        .tree
        .update(&get_key_from_hash(root), value)
        .unwrap();
    storage.block.height = height;
    storage.commit_block(MockDBWriteBatch).unwrap();
    storage.block.tree.delete(&get_key_from_hash(root)).unwrap();
}

/// Append validators to storage at the current epoch
/// offset by pipeline length.
pub fn append_validators_to_storage(
    wl_storage: &mut TestWlStorage,
    consensus_validators: HashMap<Address, token::Amount>,
) -> HashMap<Address, TestValidatorKeys> {
    let current_epoch = wl_storage.storage.get_current_epoch().0;

    let mut all_keys = HashMap::new();
    let params = wl_storage.pos_queries().get_pos_params();

    for (validator, stake) in consensus_validators {
        let keys = TestValidatorKeys::generate();

        let consensus_key = &keys.consensus.ref_to();
        let eth_cold_key = &keys.eth_gov.ref_to();
        let eth_hot_key = &keys.eth_bridge.ref_to();

        become_validator(BecomeValidator {
            storage: wl_storage,
            params: &params,
            address: &validator,
            consensus_key,
            eth_cold_key,
            eth_hot_key,
            current_epoch,
            commission_rate: Dec::new(5, 2).unwrap(),
            max_commission_rate_change: Dec::new(1, 2).unwrap(),
        })
        .expect("Test failed");
        bond_tokens(wl_storage, None, &validator, stake, current_epoch)
            .expect("Test failed");

        all_keys.insert(validator, keys);
    }

    store_total_consensus_stake(
        wl_storage,
        current_epoch + params.pipeline_len,
    )
    .expect("Test failed");

    for (validator, keys) in all_keys.iter() {
        let protocol_key = keys.protocol.ref_to();
        wl_storage
            .write(&protocol_pk_key(validator), protocol_key)
            .expect("Test failed");
    }
    wl_storage.commit_block().expect("Test failed");

    all_keys
}<|MERGE_RESOLUTION|>--- conflicted
+++ resolved
@@ -219,23 +219,7 @@
         0.into(),
     )
     .expect("Test failed");
-<<<<<<< HEAD
     bootstrap_ethereum_bridge(wl_storage);
-=======
-    let config = EthereumBridgeConfig {
-        erc20_whitelist: vec![],
-        eth_start_height: Default::default(),
-        min_confirmations: Default::default(),
-        contracts: Contracts {
-            native_erc20: wnam(),
-            bridge: UpgradeableContract {
-                address: EthAddress([42; 20]),
-                version: Default::default(),
-            },
-        },
-    };
-    config.init_storage(wl_storage);
->>>>>>> 05c45196
 
     for (validator, keys) in all_keys.iter() {
         let protocol_key = keys.protocol.ref_to();
