//! IBC integration as a native validity predicate

mod context;
mod denom;
mod token;

use std::cell::RefCell;
use std::collections::{BTreeSet, HashSet};
use std::rc::Rc;
use std::time::Duration;

use context::{PseudoExecutionContext, VpValidationContext};
use namada_core::ledger::ibc::storage::{is_ibc_denom_key, is_ibc_key};
use namada_core::ledger::ibc::{
    Error as ActionError, IbcActions, TransferModule, ValidationParams,
};
use namada_core::ledger::storage::write_log::StorageModification;
use namada_core::ledger::storage::{self as ledger_storage, StorageHasher};
use namada_core::proto::Tx;
use namada_core::types::address::{Address, InternalAddress};
use namada_core::types::dec::Dec;
use namada_core::types::storage::Key;
use namada_proof_of_stake::read_pos_params;
use thiserror::Error;
pub use token::{Error as IbcTokenError, IbcToken};

use crate::ledger::native_vp::{self, Ctx, NativeVp, VpEnv};
use crate::ledger::parameters::read_epoch_duration_parameter;
use crate::vm::WasmCacheAccess;

#[allow(missing_docs)]
#[derive(Error, Debug)]
pub enum Error {
    #[error("Native VP error: {0}")]
    NativeVpError(native_vp::Error),
    #[error("Decoding error: {0}")]
    Decoding(std::io::Error),
    #[error("IBC message is required as transaction data")]
    NoTxData,
    #[error("IBC action error: {0}")]
    IbcAction(ActionError),
    #[error("State change error: {0}")]
    StateChange(String),
    #[error("Denom store error: {0}")]
    Denom(denom::Error),
    #[error("IBC event error: {0}")]
    IbcEvent(String),
}

/// IBC functions result
pub type VpResult<T> = std::result::Result<T, Error>;

/// IBC VP
pub struct Ibc<'a, DB, H, CA>
where
    DB: ledger_storage::DB + for<'iter> ledger_storage::DBIter<'iter>,
    H: StorageHasher,
    CA: 'static + WasmCacheAccess,
{
    /// Context to interact with the host structures.
    pub ctx: Ctx<'a, DB, H, CA>,
}

impl<'a, DB, H, CA> NativeVp for Ibc<'a, DB, H, CA>
where
    DB: 'static + ledger_storage::DB + for<'iter> ledger_storage::DBIter<'iter>,
    H: 'static + StorageHasher,
    CA: 'static + WasmCacheAccess,
{
    type Error = Error;

    const ADDR: InternalAddress = InternalAddress::Ibc;

    fn validate_tx(
        &self,
        tx_data: &Tx,
        keys_changed: &BTreeSet<Key>,
        _verifiers: &BTreeSet<Address>,
    ) -> VpResult<bool> {
        let signed = tx_data;
        let tx_data = signed.data().ok_or(Error::NoTxData)?;

        // Pseudo execution and compare them
        self.validate_state(&tx_data, keys_changed)?;

        // Validate the state according to the given IBC message
        self.validate_with_msg(&tx_data)?;

        // Validate the denom store if a denom key has been changed
        if keys_changed.iter().any(is_ibc_denom_key) {
            self.validate_denom(&tx_data).map_err(Error::Denom)?;
        }

        Ok(true)
    }
}

impl<'a, DB, H, CA> Ibc<'a, DB, H, CA>
where
    DB: 'static + ledger_storage::DB + for<'iter> ledger_storage::DBIter<'iter>,
    H: 'static + StorageHasher,
    CA: 'static + WasmCacheAccess,
{
    fn validate_state(
        &self,
        tx_data: &[u8],
        keys_changed: &BTreeSet<Key>,
    ) -> VpResult<()> {
        let exec_ctx = PseudoExecutionContext::new(self.ctx.pre());
        let ctx = Rc::new(RefCell::new(exec_ctx));

        let mut actions = IbcActions::new(ctx.clone());
        let module = TransferModule::new(ctx.clone());
        actions.add_transfer_route(module.module_id(), module);
        actions.execute(tx_data)?;

        let changed_ibc_keys: HashSet<&Key> =
            keys_changed.iter().filter(|k| is_ibc_key(k)).collect();
        if changed_ibc_keys.len() != ctx.borrow().get_changed_keys().len() {
            return Err(Error::StateChange(format!(
                "The changed keys mismatched: Actual {:?}, Expected {:?}",
                changed_ibc_keys,
                ctx.borrow().get_changed_keys(),
            )));
        }

        for key in changed_ibc_keys {
            let actual = self
                .ctx
                .read_bytes_post(key)
                .map_err(Error::NativeVpError)?;
            match_value(key, actual, ctx.borrow().get_changed_value(key))?;
        }

        // check the event
        let actual = self.ctx.write_log.get_ibc_events();
        if *actual != ctx.borrow().event {
            return Err(Error::IbcEvent(format!(
                "The IBC event is invalid: Actual {:?}, Expected {:?}",
                actual,
                ctx.borrow().event
            )));
        }

        Ok(())
    }

    fn validate_with_msg(&self, tx_data: &[u8]) -> VpResult<()> {
        let validation_ctx = VpValidationContext::new(self.ctx.pre());
        let ctx = Rc::new(RefCell::new(validation_ctx));

        let mut actions = IbcActions::new(ctx.clone());
        actions.set_validation_params(self.validation_params()?);

        let module = TransferModule::new(ctx);
        actions.add_transfer_route(module.module_id(), module);
        actions.validate(tx_data).map_err(Error::IbcAction)
    }

    fn validation_params(&self) -> VpResult<ValidationParams> {
        let chain_id = self.ctx.get_chain_id().map_err(Error::NativeVpError)?;
        let proof_specs = ledger_storage::ics23_specs::ibc_proof_specs::<H>();
        let pos_params =
            read_pos_params(&self.ctx.post()).map_err(Error::NativeVpError)?;
        let pipeline_len = pos_params.pipeline_len;
        let epoch_duration = read_epoch_duration_parameter(&self.ctx.post())
            .map_err(Error::NativeVpError)?;
        let unbonding_period_secs =
            pipeline_len * epoch_duration.min_duration.0;
        Ok(ValidationParams {
            chain_id: chain_id.into(),
            proof_specs: proof_specs.into(),
            unbonding_period: Duration::from_secs(unbonding_period_secs),
            upgrade_path: Vec::new(),
        })
    }
}

fn match_value(
    key: &Key,
    actual: Option<Vec<u8>>,
    expected: Option<&StorageModification>,
) -> VpResult<()> {
    match (actual, expected) {
        (Some(v), Some(StorageModification::Write { value })) => {
            if v == *value {
                Ok(())
            } else {
                Err(Error::StateChange(format!(
                    "The value mismatched: Key {} actual {:?}, expected {:?}",
                    key, v, value
                )))
            }
        }
        (Some(_), _) => Err(Error::StateChange(format!(
            "The value was invalid: Key {}",
            key
        ))),
        (None, Some(StorageModification::Delete)) => Ok(()),
        (None, _) => Err(Error::StateChange(format!(
            "The key was deleted unexpectedly: Key {}",
            key
        ))),
    }
}

impl From<ActionError> for Error {
    fn from(err: ActionError) -> Self {
        Self::IbcAction(err)
    }
}

/// A dummy header used for testing
#[cfg(any(test, feature = "testing"))]
pub fn get_dummy_header() -> crate::types::storage::Header {
    use crate::tendermint::time::Time as TmTime;
    crate::types::storage::Header {
        hash: crate::types::hash::Hash([0; 32]),
        time: TmTime::now().try_into().unwrap(),
        next_validators_hash: crate::types::hash::Hash([0; 32]),
    }
}

/// A dummy validator used for testing
#[cfg(any(test, feature = "testing"))]
pub fn get_dummy_genesis_validator()
-> namada_proof_of_stake::types::GenesisValidator {
    use crate::core::types::address::testing::established_address_1;
    use crate::types::key;
    use crate::types::token::Amount;

    let address = established_address_1();
<<<<<<< HEAD
    let tokens = Amount::whole(1);

    let consensus_sk = key::testing::common_sk_from_simple_seed(0);
    let consensus_key = consensus_sk.to_public();

    let eth_hot_sk =
        key::common::SecretKey::Secp256k1(key::testing::gen_keypair::<
            key::secp256k1::SigScheme,
        >());
    let eth_hot_key = eth_hot_sk.to_public();

    let eth_cold_sk =
        key::common::SecretKey::Secp256k1(key::testing::gen_keypair::<
            key::secp256k1::SigScheme,
        >());
    let eth_cold_key = eth_cold_sk.to_public();

    let commission_rate = Decimal::new(1, 1);
    let max_commission_rate_change = Decimal::new(1, 1);
=======
    let tokens = Amount::native_whole(1);
    let consensus_sk = common_sk_from_simple_seed(0);
    let consensus_key = consensus_sk.to_public();

    let commission_rate =
        Dec::new(1, 1).expect("expected 0.1 to be a valid decimal");
    let max_commission_rate_change =
        Dec::new(1, 1).expect("expected 0.1 to be a valid decimal");
>>>>>>> 714d81c6
    namada_proof_of_stake::types::GenesisValidator {
        address,
        tokens,
        consensus_key,
        eth_cold_key,
        eth_hot_key,
        commission_rate,
        max_commission_rate_change,
    }
}

#[cfg(test)]
mod tests {
    use core::time::Duration;
    use std::convert::TryFrom;
    use std::str::FromStr;

    use borsh::BorshSerialize;
    use prost::Message;
    use sha2::Digest;

    use super::super::storage::{
        ack_key, calc_hash, channel_counter_key, channel_key,
        client_connections_key, client_counter_key, client_state_key,
        client_type_key, client_update_height_key, client_update_timestamp_key,
        commitment_key, connection_counter_key, connection_key,
        consensus_state_key, ibc_denom_key, next_sequence_ack_key,
        next_sequence_recv_key, next_sequence_send_key, receipt_key,
    };
    use super::{get_dummy_header, *};
    use crate::core::ledger::storage::testing::TestWlStorage;
    use crate::core::types::address::nam;
    use crate::core::types::address::testing::established_address_1;
    use crate::core::types::storage::Epoch;
    use crate::ibc::applications::transfer::acknowledgement::TokenTransferAcknowledgement;
    use crate::ibc::applications::transfer::coin::PrefixedCoin;
    use crate::ibc::applications::transfer::denom::TracePrefix;
    use crate::ibc::applications::transfer::events::{
        AckEvent, DenomTraceEvent, TimeoutEvent, TransferEvent,
    };
    use crate::ibc::applications::transfer::msgs::transfer::MsgTransfer;
    use crate::ibc::applications::transfer::packet::PacketData;
    use crate::ibc::applications::transfer::VERSION;
    use crate::ibc::core::ics02_client::client_state::ClientState;
    use crate::ibc::core::ics02_client::events::{CreateClient, UpdateClient};
    use crate::ibc::core::ics02_client::msgs::create_client::MsgCreateClient;
    use crate::ibc::core::ics02_client::msgs::update_client::MsgUpdateClient;
    use crate::ibc::core::ics03_connection::connection::{
        ConnectionEnd, Counterparty as ConnCounterparty, State as ConnState,
    };
    use crate::ibc::core::ics03_connection::events::{
        OpenAck as ConnOpenAck, OpenConfirm as ConnOpenConfirm,
        OpenInit as ConnOpenInit, OpenTry as ConnOpenTry,
    };
    use crate::ibc::core::ics03_connection::msgs::conn_open_ack::MsgConnectionOpenAck;
    use crate::ibc::core::ics03_connection::msgs::conn_open_confirm::MsgConnectionOpenConfirm;
    use crate::ibc::core::ics03_connection::msgs::conn_open_init::MsgConnectionOpenInit;
    use crate::ibc::core::ics03_connection::msgs::conn_open_try::MsgConnectionOpenTry;
    use crate::ibc::core::ics03_connection::version::{
        get_compatible_versions, Version as ConnVersion,
    };
    use crate::ibc::core::ics04_channel::channel::{
        ChannelEnd, Counterparty as ChanCounterparty, Order, State as ChanState,
    };
    use crate::ibc::core::ics04_channel::commitment::PacketCommitment;
    use crate::ibc::core::ics04_channel::events::{
        AcknowledgePacket, OpenAck as ChanOpenAck,
        OpenConfirm as ChanOpenConfirm, OpenInit as ChanOpenInit,
        OpenTry as ChanOpenTry, ReceivePacket, SendPacket, TimeoutPacket,
        WriteAcknowledgement,
    };
    use crate::ibc::core::ics04_channel::msgs::acknowledgement::{
        Acknowledgement, MsgAcknowledgement,
    };
    use crate::ibc::core::ics04_channel::msgs::chan_open_ack::MsgChannelOpenAck;
    use crate::ibc::core::ics04_channel::msgs::chan_open_confirm::MsgChannelOpenConfirm;
    use crate::ibc::core::ics04_channel::msgs::chan_open_init::MsgChannelOpenInit;
    use crate::ibc::core::ics04_channel::msgs::chan_open_try::MsgChannelOpenTry;
    use crate::ibc::core::ics04_channel::msgs::recv_packet::MsgRecvPacket;
    use crate::ibc::core::ics04_channel::msgs::timeout::MsgTimeout;
    use crate::ibc::core::ics04_channel::msgs::timeout_on_close::MsgTimeoutOnClose;
    use crate::ibc::core::ics04_channel::packet::{Packet, Sequence};
    use crate::ibc::core::ics04_channel::timeout::TimeoutHeight;
    use crate::ibc::core::ics04_channel::Version as ChanVersion;
    use crate::ibc::core::ics23_commitment::commitment::{
        CommitmentPrefix, CommitmentProofBytes,
    };
    use crate::ibc::core::ics24_host::identifier::{
        ChannelId, ClientId, ConnectionId, PortChannelId, PortId,
    };
    use crate::ibc::events::{IbcEvent as RawIbcEvent, ModuleEvent};
    use crate::ibc::mock::client_state::{
        client_type, MockClientState, MOCK_CLIENT_TYPE,
    };
    use crate::ibc::mock::consensus_state::MockConsensusState;
    use crate::ibc::mock::header::MockHeader;
    use crate::ibc::signer::Signer;
    use crate::ibc::timestamp::Timestamp;
    use crate::ibc::tx_msg::Msg;
    use crate::ibc::Height;
    use crate::ibc_proto::cosmos::base::v1beta1::Coin;
    use crate::ibc_proto::google::protobuf::Any;
    use crate::ibc_proto::ibc::core::connection::v1::MsgConnectionOpenTry as RawMsgConnectionOpenTry;
    use crate::ibc_proto::protobuf::Protobuf;
    use crate::ledger::gas::VpGasMeter;
    use crate::ledger::parameters::storage::{
        get_epoch_duration_storage_key, get_max_expected_time_per_block_key,
    };
    use crate::ledger::parameters::EpochDuration;
    use crate::ledger::{ibc, pos};
    use crate::proof_of_stake::parameters::PosParams;
    use crate::proto::{Code, Data, Section, Signature, Tx};
    use crate::tendermint::time::Time as TmTime;
    use crate::tendermint_proto::Protobuf as TmProtobuf;
    use crate::types::key::testing::keypair_1;
    use crate::types::storage::{BlockHash, BlockHeight, TxIndex};
    use crate::types::time::DurationSecs;
    use crate::types::token::{balance_key, Amount};
    use crate::types::transaction::TxType;
    use crate::vm::wasm;

    const ADDRESS: Address = Address::Internal(InternalAddress::Ibc);
    const COMMITMENT_PREFIX: &[u8] = b"ibc";

    fn get_client_id() -> ClientId {
        let id = format!("{}-0", MOCK_CLIENT_TYPE);
        ClientId::from_str(&id).expect("Creating a client ID failed")
    }

    fn init_storage() -> TestWlStorage {
        let mut wl_storage = TestWlStorage::default();

        // initialize the storage
        ibc::init_genesis_storage(&mut wl_storage);
        pos::init_genesis_storage(
            &mut wl_storage,
            &PosParams::default(),
            vec![get_dummy_genesis_validator()].into_iter(),
            Epoch(1),
        );
        // epoch duration
        let epoch_duration_key = get_epoch_duration_storage_key();
        let epoch_duration = EpochDuration {
            min_num_of_blocks: 10,
            min_duration: DurationSecs(100),
        };
        wl_storage
            .write_log
            .write(&epoch_duration_key, epoch_duration.try_to_vec().unwrap())
            .expect("write failed");
        // max_expected_time_per_block
        let time = DurationSecs::from(Duration::new(60, 0));
        let time_key = get_max_expected_time_per_block_key();
        wl_storage
            .write_log
            .write(&time_key, crate::ledger::storage::types::encode(&time))
            .expect("write failed");
        // set a dummy header
        wl_storage
            .storage
            .set_header(get_dummy_header())
            .expect("Setting a dummy header shouldn't fail");
        wl_storage
            .storage
            .begin_block(BlockHash::default(), BlockHeight(1))
            .unwrap();

        wl_storage
    }

    fn insert_init_client(wl_storage: &mut TestWlStorage) {
        // insert a mock client type
        let client_id = get_client_id();
        let client_type_key = client_type_key(&client_id);
        let client_type = client_type().as_str().as_bytes().to_vec();
        wl_storage
            .write_log
            .write(&client_type_key, client_type)
            .expect("write failed");
        // insert a mock client state
        let client_state_key = client_state_key(&get_client_id());
        let height = Height::new(0, 1).unwrap();
        let header = MockHeader {
            height,
            timestamp: Timestamp::now(),
        };
        let client_state = MockClientState::new(header);
        let bytes = Protobuf::<Any>::encode_vec(&client_state)
            .expect("encoding failed");
        wl_storage
            .write_log
            .write(&client_state_key, bytes)
            .expect("write failed");
        // insert a mock consensus state
        let consensus_key = consensus_state_key(&client_id, height);
        let consensus_state = MockConsensusState::new(header);
        let bytes = Protobuf::<Any>::encode_vec(&consensus_state)
            .expect("encoding failed");
        wl_storage
            .write_log
            .write(&consensus_key, bytes)
            .expect("write failed");
        // insert update time and height
        let client_update_time_key = client_update_timestamp_key(&client_id);
        let time = wl_storage
            .storage
            .get_block_header(None)
            .unwrap()
            .0
            .unwrap()
            .time;
        let bytes = TmTime::try_from(time)
            .unwrap()
            .encode_vec()
            .expect("encoding failed");
        wl_storage
            .write_log
            .write(&client_update_time_key, bytes)
            .expect("write failed");
        let client_update_height_key = client_update_height_key(&client_id);
        let host_height = wl_storage.storage.get_block_height().0;
        let host_height =
            Height::new(0, host_height.0).expect("invalid height");
        wl_storage
            .write_log
            .write(
                &client_update_height_key,
                host_height.encode_vec().expect("encoding failed"),
            )
            .expect("write failed");
        wl_storage.write_log.commit_tx();
    }

    fn get_connection_id() -> ConnectionId {
        ConnectionId::new(0)
    }

    fn get_port_channel_id() -> PortChannelId {
        PortChannelId {
            port_id: get_port_id(),
            channel_id: get_channel_id(),
        }
    }

    fn get_port_id() -> PortId {
        PortId::transfer()
    }

    fn get_channel_id() -> ChannelId {
        ChannelId::new(0)
    }

    fn get_connection(conn_state: ConnState) -> ConnectionEnd {
        ConnectionEnd::new(
            conn_state,
            get_client_id(),
            get_conn_counterparty(),
            vec![ConnVersion::default()],
            Duration::new(0, 0),
        )
    }

    fn get_conn_counterparty() -> ConnCounterparty {
        let counterpart_client_id = ClientId::new(client_type(), 22).unwrap();
        let counterpart_conn_id = ConnectionId::new(32);
        let commitment_prefix =
            CommitmentPrefix::try_from(COMMITMENT_PREFIX.to_vec())
                .expect("the prefix should be parsable");
        ConnCounterparty::new(
            counterpart_client_id,
            Some(counterpart_conn_id),
            commitment_prefix,
        )
    }

    fn get_channel(channel_state: ChanState, order: Order) -> ChannelEnd {
        ChannelEnd::new(
            channel_state,
            order,
            get_channel_counterparty(),
            vec![get_connection_id()],
            ChanVersion::new(VERSION.to_string()),
        )
    }

    fn get_channel_counterparty() -> ChanCounterparty {
        let counterpart_port_id = PortId::transfer();
        let counterpart_channel_id = ChannelId::new(0);
        ChanCounterparty::new(counterpart_port_id, Some(counterpart_channel_id))
    }

    fn get_next_seq(wl_storage: &TestWlStorage, key: &Key) -> Sequence {
        let (val, _) = wl_storage.storage.read(key).expect("read failed");
        match val {
            Some(v) => {
                // IBC related data is encoded without borsh
                let index: [u8; 8] = v.try_into().expect("decoding failed");
                let index = u64::from_be_bytes(index);
                Sequence::from(index)
            }
            // The sequence has not been used yet
            None => Sequence::from(1),
        }
    }

    fn increment_counter(wl_storage: &mut TestWlStorage, key: &Key) {
        let count = match wl_storage.storage.read(key).expect("read failed").0 {
            Some(value) => {
                let count: [u8; 8] =
                    value.try_into().expect("decoding a count failed");
                u64::from_be_bytes(count)
            }
            None => 0,
        };
        wl_storage
            .write_log
            .write(key, (count + 1).to_be_bytes().to_vec())
            .expect("write failed");
    }

    fn dummy_proof() -> CommitmentProofBytes {
        CommitmentProofBytes::try_from(vec![0]).unwrap()
    }

    fn packet_from_message(
        msg: &MsgTransfer,
        sequence: Sequence,
        counterparty: &ChanCounterparty,
    ) -> Packet {
        let coin: PrefixedCoin =
            msg.token.clone().try_into().expect("invalid token");
        let packet_data = PacketData {
            token: coin,
            sender: msg.sender.clone(),
            receiver: msg.receiver.clone(),
        };
        let data = serde_json::to_vec(&packet_data)
            .expect("Encoding PacketData failed");

        Packet {
            seq_on_a: sequence,
            port_id_on_a: msg.port_id_on_a.clone(),
            chan_id_on_a: msg.chan_id_on_a.clone(),
            port_id_on_b: counterparty.port_id.clone(),
            chan_id_on_b: counterparty
                .channel_id()
                .expect("the counterparty channel should exist")
                .clone(),
            data,
            timeout_height_on_b: msg.timeout_height_on_b,
            timeout_timestamp_on_b: msg.timeout_timestamp_on_b,
        }
    }

    fn commitment(packet: &Packet) -> PacketCommitment {
        let timeout = packet.timeout_timestamp_on_b.nanoseconds().to_be_bytes();
        let revision_number = packet
            .timeout_height_on_b
            .commitment_revision_number()
            .to_be_bytes();
        let revision_height = packet
            .timeout_height_on_b
            .commitment_revision_height()
            .to_be_bytes();
        let data = sha2::Sha256::digest(&packet.data);
        let input = [
            &timeout,
            &revision_number,
            &revision_height,
            data.as_slice(),
        ]
        .concat();
        sha2::Sha256::digest(&input).to_vec().into()
    }

    #[test]
    fn test_create_client() {
        let mut wl_storage = init_storage();
        let mut keys_changed = BTreeSet::new();

        let height = Height::new(0, 1).unwrap();
        let header = MockHeader {
            height,
            timestamp: Timestamp::now(),
        };
        let client_id = get_client_id();
        // client type
        let client_type_key = client_type_key(&client_id);
        let client_type = client_type();
        let bytes = client_type.as_str().as_bytes().to_vec();
        wl_storage
            .write_log
            .write(&client_type_key, bytes)
            .expect("write failed");
        keys_changed.insert(client_type_key);
        // message
        let client_state = MockClientState::new(header);
        let consensus_state = MockConsensusState::new(header);
        let msg = MsgCreateClient {
            client_state: client_state.into(),
            consensus_state: consensus_state.clone().into(),
            signer: Signer::from_str("account0").expect("invalid signer"),
        };
        // client state
        let client_state_key = client_state_key(&get_client_id());
        let bytes = Protobuf::<Any>::encode_vec(&client_state)
            .expect("encoding failed");
        wl_storage
            .write_log
            .write(&client_state_key, bytes)
            .expect("write failed");
        keys_changed.insert(client_state_key);
        // client consensus
        let consensus_key = consensus_state_key(&client_id, height);
        let bytes = Protobuf::<Any>::encode_vec(&consensus_state)
            .expect("encoding failed");
        wl_storage
            .write_log
            .write(&consensus_key, bytes)
            .expect("write failed");
        keys_changed.insert(consensus_key);
        // client update time
        let client_update_time_key = client_update_timestamp_key(&client_id);
        let time = wl_storage
            .storage
            .get_block_header(None)
            .unwrap()
            .0
            .unwrap()
            .time;
        let bytes = TmTime::try_from(time)
            .unwrap()
            .encode_vec()
            .expect("encoding failed");
        wl_storage
            .write_log
            .write(&client_update_time_key, bytes)
            .expect("write failed");
        keys_changed.insert(client_update_time_key);
        // client update height
        let client_update_height_key = client_update_height_key(&client_id);
        let host_height = wl_storage.storage.get_block_height().0;
        let host_height =
            Height::new(0, host_height.0).expect("invalid height");
        wl_storage
            .write_log
            .write(
                &client_update_height_key,
                host_height.encode_vec().expect("encoding failed"),
            )
            .expect("write failed");
        keys_changed.insert(client_update_height_key);
        // client counter
        let client_counter_key = client_counter_key();
        increment_counter(&mut wl_storage, &client_counter_key);
        keys_changed.insert(client_counter_key);

        let event = RawIbcEvent::CreateClient(CreateClient::new(
            client_id,
            client_type,
            client_state.latest_height(),
        ));
        let message_event = RawIbcEvent::Message(event.event_type());
        wl_storage
            .write_log
            .emit_ibc_event(message_event.try_into().unwrap());
        wl_storage
            .write_log
            .emit_ibc_event(event.try_into().unwrap());

        let tx_index = TxIndex::default();
        let tx_code = vec![];
        let mut tx_data = vec![];
        msg.to_any().encode(&mut tx_data).expect("encoding failed");
        let gas_meter = VpGasMeter::new(0);
        let (vp_wasm_cache, _vp_cache_dir) =
            wasm::compilation_cache::common::testing::cache();

        let verifiers = BTreeSet::new();
        let mut outer_tx = Tx::new(TxType::Raw);
        outer_tx.header.chain_id = wl_storage.storage.chain_id.clone();
        outer_tx.set_code(Code::new(tx_code));
        outer_tx.set_data(Data::new(tx_data));
        outer_tx.add_section(Section::Signature(Signature::new(
            outer_tx.code_sechash(),
            &keypair_1(),
        )));
        outer_tx.add_section(Section::Signature(Signature::new(
            outer_tx.data_sechash(),
            &keypair_1(),
        )));
        let ctx = Ctx::new(
            &ADDRESS,
            &wl_storage.storage,
            &wl_storage.write_log,
            &outer_tx,
            &tx_index,
            gas_meter,
            &keys_changed,
            &verifiers,
            vp_wasm_cache,
        );

        let ibc = Ibc { ctx };
        // this should return true because state has been stored
        assert!(
            ibc.validate_tx(&outer_tx, &keys_changed, &verifiers)
                .expect("validation failed")
        );
    }

    #[test]
    fn test_create_client_fail() {
        let mut wl_storage = TestWlStorage::default();
        let mut keys_changed = BTreeSet::new();

        // initialize the storage
        ibc::init_genesis_storage(&mut wl_storage);
        // set a dummy header
        wl_storage
            .storage
            .set_header(get_dummy_header())
            .expect("Setting a dummy header shouldn't fail");
        wl_storage
            .storage
            .begin_block(BlockHash::default(), BlockHeight(1))
            .unwrap();

        let height = Height::new(0, 1).unwrap();
        let header = MockHeader {
            height,
            timestamp: Timestamp::now(),
        };
        let client_id = get_client_id();
        // insert only client type
        let client_type_key = client_type_key(&client_id);
        let client_type = client_type();
        let bytes = client_type.as_str().as_bytes().to_vec();
        wl_storage
            .write_log
            .write(&client_type_key, bytes)
            .expect("write failed");
        keys_changed.insert(client_type_key);
        let client_state = MockClientState::new(header);
        let consensus_state = MockConsensusState::new(header);
        // make a correct message
        let msg = MsgCreateClient {
            client_state: client_state.into(),
            consensus_state: consensus_state.into(),
            signer: Signer::from_str("account0").expect("invalid signer"),
        };

        let tx_index = TxIndex::default();
        let tx_code = vec![];
        let mut tx_data = vec![];
        msg.to_any().encode(&mut tx_data).expect("encoding failed");

        let mut tx = Tx::new(TxType::Raw);
        tx.header.chain_id = wl_storage.storage.chain_id.clone();
        tx.set_code(Code::new(tx_code));
        tx.set_data(Data::new(tx_data));
        tx.add_section(Section::Signature(Signature::new(
            tx.code_sechash(),
            &keypair_1(),
        )));
        tx.add_section(Section::Signature(Signature::new(
            tx.data_sechash(),
            &keypair_1(),
        )));

        let gas_meter = VpGasMeter::new(0);
        let (vp_wasm_cache, _vp_cache_dir) =
            wasm::compilation_cache::common::testing::cache();

        let verifiers = BTreeSet::new();
        let ctx = Ctx::new(
            &ADDRESS,
            &wl_storage.storage,
            &wl_storage.write_log,
            &tx,
            &tx_index,
            gas_meter,
            &keys_changed,
            &verifiers,
            vp_wasm_cache,
        );

        let ibc = Ibc { ctx };
        // this should fail because no state is stored
        let result =
            ibc.validate_tx(&tx, &keys_changed, &verifiers).unwrap_err();
        assert_matches!(result, Error::StateChange(_));
    }

    #[test]
    fn test_update_client() {
        let mut keys_changed = BTreeSet::new();
        let mut wl_storage = init_storage();
        insert_init_client(&mut wl_storage);
        wl_storage.write_log.commit_tx();
        wl_storage.commit_block().expect("commit failed");

        // for next block
        wl_storage
            .storage
            .set_header(get_dummy_header())
            .expect("Setting a dummy header shouldn't fail");
        wl_storage
            .storage
            .begin_block(BlockHash::default(), BlockHeight(2))
            .unwrap();

        // update the client
        let client_id = get_client_id();
        let client_state_key = client_state_key(&get_client_id());
        let height = Height::new(0, 11).unwrap();
        // the header should be created before
        let time = (TmTime::now() - std::time::Duration::new(100, 0)).unwrap();
        let header = MockHeader {
            height,
            timestamp: time.into(),
        };
        let msg = MsgUpdateClient {
            client_id: client_id.clone(),
            header: header.into(),
            signer: Signer::from_str("account0").expect("invalid signer"),
        };
        // client state
        let client_state = MockClientState::new(header);
        let bytes = Protobuf::<Any>::encode_vec(&client_state)
            .expect("encoding failed");
        wl_storage
            .write_log
            .write(&client_state_key, bytes)
            .expect("write failed");
        keys_changed.insert(client_state_key);
        // consensus state
        let consensus_key = consensus_state_key(&client_id, height);
        let consensus_state = MockConsensusState::new(header);
        let bytes = Protobuf::<Any>::encode_vec(&consensus_state)
            .expect("encoding failed");
        wl_storage
            .write_log
            .write(&consensus_key, bytes)
            .expect("write failed");
        keys_changed.insert(consensus_key);
        // client update time
        let client_update_time_key = client_update_timestamp_key(&client_id);
        let time = wl_storage
            .storage
            .get_block_header(None)
            .unwrap()
            .0
            .unwrap()
            .time;
        let bytes = TmTime::try_from(time)
            .unwrap()
            .encode_vec()
            .expect("encoding failed");
        wl_storage
            .write_log
            .write(&client_update_time_key, bytes)
            .expect("write failed");
        keys_changed.insert(client_update_time_key);
        // client update height
        let client_update_height_key = client_update_height_key(&client_id);
        let host_height = wl_storage.storage.get_block_height().0;
        let host_height =
            Height::new(0, host_height.0).expect("invalid height");
        wl_storage
            .write_log
            .write(
                &client_update_height_key,
                host_height.encode_vec().expect("encoding failed"),
            )
            .expect("write failed");
        keys_changed.insert(client_update_height_key);
        // event
        let consensus_height = client_state.latest_height();
        let event = RawIbcEvent::UpdateClient(UpdateClient::new(
            client_id,
            client_state.client_type(),
            consensus_height,
            vec![consensus_height],
            header.into(),
        ));
        let message_event = RawIbcEvent::Message(event.event_type());
        wl_storage
            .write_log
            .emit_ibc_event(message_event.try_into().unwrap());
        wl_storage
            .write_log
            .emit_ibc_event(event.try_into().unwrap());

        let tx_index = TxIndex::default();
        let tx_code = vec![];
        let mut tx_data = vec![];
        msg.to_any().encode(&mut tx_data).expect("encoding failed");

        let mut tx = Tx::new(TxType::Raw);
        tx.header.chain_id = wl_storage.storage.chain_id.clone();
        tx.set_code(Code::new(tx_code));
        tx.set_data(Data::new(tx_data));
        tx.add_section(Section::Signature(Signature::new(
            tx.code_sechash(),
            &keypair_1(),
        )));
        tx.add_section(Section::Signature(Signature::new(
            tx.data_sechash(),
            &keypair_1(),
        )));

        let gas_meter = VpGasMeter::new(0);
        let (vp_wasm_cache, _vp_cache_dir) =
            wasm::compilation_cache::common::testing::cache();

        let verifiers = BTreeSet::new();
        let ctx = Ctx::new(
            &ADDRESS,
            &wl_storage.storage,
            &wl_storage.write_log,
            &tx,
            &tx_index,
            gas_meter,
            &keys_changed,
            &verifiers,
            vp_wasm_cache,
        );
        let ibc = Ibc { ctx };
        // this should return true because state has been stored
        assert!(
            ibc.validate_tx(&tx, &keys_changed, &verifiers)
                .expect("validation failed")
        );
    }

    #[test]
    fn test_init_connection() {
        let mut keys_changed = BTreeSet::new();
        let mut wl_storage = init_storage();
        insert_init_client(&mut wl_storage);
        wl_storage.write_log.commit_tx();
        wl_storage.commit_block().expect("commit failed");
        // for next block
        wl_storage
            .storage
            .set_header(get_dummy_header())
            .expect("Setting a dummy header shouldn't fail");
        wl_storage
            .storage
            .begin_block(BlockHash::default(), BlockHeight(2))
            .unwrap();

        // prepare a message
        let mut counterparty = get_conn_counterparty();
        counterparty.connection_id = None;
        let msg = MsgConnectionOpenInit {
            client_id_on_a: get_client_id(),
            counterparty,
            version: Some(ConnVersion::default()),
            delay_period: Duration::new(100, 0),
            signer: Signer::from_str("account0").expect("invalid signer"),
        };

        // insert an INIT connection
        let conn_id = get_connection_id();
        let conn_key = connection_key(&conn_id);
        let conn = ConnectionEnd::new(
            ConnState::Init,
            msg.client_id_on_a.clone(),
            msg.counterparty.clone(),
            vec![msg.version.clone().unwrap()],
            msg.delay_period,
        );
        let bytes = conn.encode_vec().expect("encoding failed");
        wl_storage
            .write_log
            .write(&conn_key, bytes)
            .expect("write failed");
        keys_changed.insert(conn_key);
        // client connection list
        let client_conn_key = client_connections_key(&msg.client_id_on_a);
        let conn_list = conn_id.to_string();
        let bytes = conn_list.as_bytes().to_vec();
        wl_storage
            .write_log
            .write(&client_conn_key, bytes)
            .expect("write failed");
        keys_changed.insert(client_conn_key);
        // connection counter
        let conn_counter_key = connection_counter_key();
        increment_counter(&mut wl_storage, &conn_counter_key);
        keys_changed.insert(conn_counter_key);
        // event
        let event = RawIbcEvent::OpenInitConnection(ConnOpenInit::new(
            conn_id,
            msg.client_id_on_a.clone(),
            msg.counterparty.client_id().clone(),
        ));
        let message_event = RawIbcEvent::Message(event.event_type());
        wl_storage
            .write_log
            .emit_ibc_event(message_event.try_into().unwrap());
        wl_storage
            .write_log
            .emit_ibc_event(event.try_into().unwrap());

        let tx_index = TxIndex::default();
        let tx_code = vec![];
        let mut tx_data = vec![];
        msg.to_any().encode(&mut tx_data).expect("encoding failed");
        let mut outer_tx = Tx::new(TxType::Raw);
        outer_tx.header.chain_id = wl_storage.storage.chain_id.clone();
        outer_tx.set_code(Code::new(tx_code));
        outer_tx.set_data(Data::new(tx_data));
        outer_tx.add_section(Section::Signature(Signature::new(
            outer_tx.code_sechash(),
            &keypair_1(),
        )));
        outer_tx.add_section(Section::Signature(Signature::new(
            outer_tx.data_sechash(),
            &keypair_1(),
        )));
        let gas_meter = VpGasMeter::new(0);
        let (vp_wasm_cache, _vp_cache_dir) =
            wasm::compilation_cache::common::testing::cache();

        let verifiers = BTreeSet::new();
        let ctx = Ctx::new(
            &ADDRESS,
            &wl_storage.storage,
            &wl_storage.write_log,
            &outer_tx,
            &tx_index,
            gas_meter,
            &keys_changed,
            &verifiers,
            vp_wasm_cache,
        );
        let ibc = Ibc { ctx };
        // this should return true because state has been stored
        assert!(
            ibc.validate_tx(&outer_tx, &keys_changed, &verifiers)
                .expect("validation failed")
        );
    }

    #[test]
    fn test_init_connection_fail() {
        let mut wl_storage = TestWlStorage::default();
        let mut keys_changed = BTreeSet::new();

        // initialize the storage
        ibc::init_genesis_storage(&mut wl_storage);
        // set a dummy header
        wl_storage
            .storage
            .set_header(get_dummy_header())
            .expect("Setting a dummy header shouldn't fail");
        wl_storage
            .storage
            .begin_block(BlockHash::default(), BlockHeight(1))
            .unwrap();

        // prepare data
        let mut counterparty = get_conn_counterparty();
        counterparty.connection_id = None;
        let msg = MsgConnectionOpenInit {
            client_id_on_a: get_client_id(),
            counterparty,
            version: Some(ConnVersion::default()),
            delay_period: Duration::new(100, 0),
            signer: Signer::from_str("account0").expect("invalid signer"),
        };

        // insert an Init connection
        let conn_id = get_connection_id();
        let conn_key = connection_key(&conn_id);
        let conn = ConnectionEnd::new(
            ConnState::Init,
            msg.client_id_on_a.clone(),
            msg.counterparty.clone(),
            vec![msg.version.clone().unwrap()],
            msg.delay_period,
        );
        let bytes = conn.encode_vec().expect("encoding failed");
        wl_storage
            .write_log
            .write(&conn_key, bytes)
            .expect("write failed");
        keys_changed.insert(conn_key);
        // client connection list
        let client_conn_key = client_connections_key(&msg.client_id_on_a);
        let conn_list = conn_id.to_string();
        let bytes = conn_list.as_bytes().to_vec();
        wl_storage
            .write_log
            .write(&client_conn_key, bytes)
            .expect("write failed");
        keys_changed.insert(client_conn_key);
        // connection counter
        let conn_counter_key = connection_counter_key();
        increment_counter(&mut wl_storage, &conn_counter_key);
        keys_changed.insert(conn_counter_key);
        // No event

        let tx_index = TxIndex::default();
        let tx_code = vec![];
        let mut tx_data = vec![];
        msg.to_any().encode(&mut tx_data).expect("encoding failed");

        let mut tx = Tx::new(TxType::Raw);
        tx.header.chain_id = wl_storage.storage.chain_id.clone();
        tx.set_code(Code::new(tx_code));
        tx.set_data(Data::new(tx_data));
        tx.add_section(Section::Signature(Signature::new(
            tx.code_sechash(),
            &keypair_1(),
        )));
        tx.add_section(Section::Signature(Signature::new(
            tx.data_sechash(),
            &keypair_1(),
        )));

        let gas_meter = VpGasMeter::new(0);
        let (vp_wasm_cache, _vp_cache_dir) =
            wasm::compilation_cache::common::testing::cache();

        let verifiers = BTreeSet::new();
        let ctx = Ctx::new(
            &ADDRESS,
            &wl_storage.storage,
            &wl_storage.write_log,
            &tx,
            &tx_index,
            gas_meter,
            &keys_changed,
            &verifiers,
            vp_wasm_cache,
        );
        let ibc = Ibc { ctx };
        // this should fail because no event
        let result =
            ibc.validate_tx(&tx, &keys_changed, &verifiers).unwrap_err();
        assert_matches!(result, Error::IbcEvent(_));
    }

    #[test]
    fn test_try_connection() {
        let mut keys_changed = BTreeSet::new();
        let mut wl_storage = init_storage();
        insert_init_client(&mut wl_storage);
        wl_storage.write_log.commit_tx();
        wl_storage.commit_block().expect("commit failed");
        // for next block
        wl_storage
            .storage
            .set_header(get_dummy_header())
            .expect("Setting a dummy header shouldn't fail");
        wl_storage
            .storage
            .begin_block(BlockHash::default(), BlockHeight(2))
            .unwrap();

        // prepare data
        let height = Height::new(0, 1).unwrap();
        let header = MockHeader {
            height,
            timestamp: Timestamp::now(),
        };
        let client_state = MockClientState::new(header);
        let proof_height = Height::new(0, 1).unwrap();
        // Convert a message from RawMsgConnectionOpenTry
        // because MsgConnectionOpenTry cannot be created directly
        #[allow(deprecated)]
        let msg: MsgConnectionOpenTry = RawMsgConnectionOpenTry {
            client_id: get_client_id().as_str().to_string(),
            client_state: Some(client_state.into()),
            counterparty: Some(get_conn_counterparty().into()),
            delay_period: 0,
            counterparty_versions: get_compatible_versions()
                .iter()
                .map(|v| v.clone().into())
                .collect(),
            proof_init: dummy_proof().into(),
            proof_height: Some(proof_height.into()),
            proof_consensus: dummy_proof().into(),
            consensus_height: Some(client_state.latest_height().into()),
            proof_client: dummy_proof().into(),
            signer: "account0".to_string(),
            previous_connection_id: ConnectionId::default().to_string(),
        }
        .try_into()
        .expect("invalid message");

        // insert a TryOpen connection
        let conn_id = get_connection_id();
        let conn_key = connection_key(&conn_id);
        let conn = ConnectionEnd::new(
            ConnState::TryOpen,
            msg.client_id_on_b.clone(),
            msg.counterparty.clone(),
            msg.versions_on_a.clone(),
            msg.delay_period,
        );
        let bytes = conn.encode_vec().expect("encoding failed");
        wl_storage
            .write_log
            .write(&conn_key, bytes)
            .expect("write failed");
        keys_changed.insert(conn_key);
        // client connection list
        let client_conn_key = client_connections_key(&msg.client_id_on_b);
        let conn_list = conn_id.to_string();
        let bytes = conn_list.as_bytes().to_vec();
        wl_storage
            .write_log
            .write(&client_conn_key, bytes)
            .expect("write failed");
        keys_changed.insert(client_conn_key);
        // connection counter
        let conn_counter_key = connection_counter_key();
        increment_counter(&mut wl_storage, &conn_counter_key);
        keys_changed.insert(conn_counter_key);
        // event
        let event = RawIbcEvent::OpenTryConnection(ConnOpenTry::new(
            conn_id,
            msg.client_id_on_b.clone(),
            msg.counterparty.connection_id().cloned().unwrap(),
            msg.counterparty.client_id().clone(),
        ));
        let message_event = RawIbcEvent::Message(event.event_type());
        wl_storage
            .write_log
            .emit_ibc_event(message_event.try_into().unwrap());
        wl_storage
            .write_log
            .emit_ibc_event(event.try_into().unwrap());

        let tx_index = TxIndex::default();
        let tx_code = vec![];
        let mut tx_data = vec![];
        msg.to_any().encode(&mut tx_data).expect("encoding failed");
        let mut tx = Tx::new(TxType::Raw);
        tx.header.chain_id = wl_storage.storage.chain_id.clone();
        tx.set_code(Code::new(tx_code));
        tx.set_data(Data::new(tx_data));
        tx.add_section(Section::Signature(Signature::new(
            tx.code_sechash(),
            &keypair_1(),
        )));
        tx.add_section(Section::Signature(Signature::new(
            tx.data_sechash(),
            &keypair_1(),
        )));
        let gas_meter = VpGasMeter::new(0);
        let (vp_wasm_cache, _vp_cache_dir) =
            wasm::compilation_cache::common::testing::cache();

        let verifiers = BTreeSet::new();
        let ctx = Ctx::new(
            &ADDRESS,
            &wl_storage.storage,
            &wl_storage.write_log,
            &tx,
            &tx_index,
            gas_meter,
            &keys_changed,
            &verifiers,
            vp_wasm_cache,
        );
        let ibc = Ibc { ctx };
        // this should return true because state has been stored
        assert!(
            ibc.validate_tx(&tx, &keys_changed, &verifiers)
                .expect("validation failed")
        );
    }

    #[test]
    fn test_ack_connection() {
        let mut keys_changed = BTreeSet::new();
        let mut wl_storage = init_storage();
        insert_init_client(&mut wl_storage);

        // insert an Init connection
        let conn_key = connection_key(&get_connection_id());
        let conn = get_connection(ConnState::Init);
        let bytes = conn.encode_vec().expect("encoding failed");
        wl_storage
            .write_log
            .write(&conn_key, bytes)
            .expect("write failed");
        wl_storage.write_log.commit_tx();
        wl_storage.commit_block().expect("commit failed");
        // for next block
        wl_storage
            .storage
            .set_header(get_dummy_header())
            .expect("Setting a dummy header shouldn't fail");
        wl_storage
            .storage
            .begin_block(BlockHash::default(), BlockHeight(2))
            .unwrap();

        // update the connection to Open
        let conn = get_connection(ConnState::Open);
        let bytes = conn.encode_vec().expect("encoding failed");
        wl_storage
            .write_log
            .write(&conn_key, bytes)
            .expect("write failed");
        keys_changed.insert(conn_key);

        // prepare data
        let height = Height::new(0, 1).unwrap();
        let header = MockHeader {
            height,
            timestamp: Timestamp::now(),
        };
        let client_state = MockClientState::new(header);
        let counterparty = get_conn_counterparty();
        let proof_height = Height::new(0, 1).unwrap();

        let msg = MsgConnectionOpenAck {
            conn_id_on_a: get_connection_id(),
            conn_id_on_b: counterparty.connection_id().cloned().unwrap(),
            client_state_of_a_on_b: client_state.into(),
            proof_conn_end_on_b: dummy_proof(),
            proof_client_state_of_a_on_b: dummy_proof(),
            proof_consensus_state_of_a_on_b: dummy_proof(),
            proofs_height_on_b: proof_height,
            consensus_height_of_a_on_b: client_state.latest_height(),
            version: ConnVersion::default(),
            signer: Signer::from_str("account0").expect("invalid signer"),
        };
        // event
        let event = RawIbcEvent::OpenAckConnection(ConnOpenAck::new(
            msg.conn_id_on_a.clone(),
            get_client_id(),
            msg.conn_id_on_b.clone(),
            counterparty.client_id().clone(),
        ));
        let message_event = RawIbcEvent::Message(event.event_type());
        wl_storage
            .write_log
            .emit_ibc_event(message_event.try_into().unwrap());
        wl_storage
            .write_log
            .emit_ibc_event(event.try_into().unwrap());

        let tx_code = vec![];
        let tx_index = TxIndex::default();
        let mut tx_data = vec![];
        msg.to_any().encode(&mut tx_data).expect("encoding failed");
        let mut outer_tx = Tx::new(TxType::Raw);
        outer_tx.header.chain_id = wl_storage.storage.chain_id.clone();
        outer_tx.set_code(Code::new(tx_code));
        outer_tx.set_data(Data::new(tx_data));
        outer_tx.add_section(Section::Signature(Signature::new(
            outer_tx.code_sechash(),
            &keypair_1(),
        )));
        outer_tx.add_section(Section::Signature(Signature::new(
            outer_tx.data_sechash(),
            &keypair_1(),
        )));
        let gas_meter = VpGasMeter::new(0);
        let (vp_wasm_cache, _vp_cache_dir) =
            wasm::compilation_cache::common::testing::cache();

        let verifiers = BTreeSet::new();
        let ctx = Ctx::new(
            &ADDRESS,
            &wl_storage.storage,
            &wl_storage.write_log,
            &outer_tx,
            &tx_index,
            gas_meter,
            &keys_changed,
            &verifiers,
            vp_wasm_cache,
        );
        let ibc = Ibc { ctx };
        assert!(
            ibc.validate_tx(&outer_tx, &keys_changed, &verifiers)
                .expect("validation failed")
        );
    }

    #[test]
    fn test_confirm_connection() {
        let mut keys_changed = BTreeSet::new();
        let mut wl_storage = init_storage();
        insert_init_client(&mut wl_storage);

        // insert a TryOpen connection
        let conn_key = connection_key(&get_connection_id());
        let conn = get_connection(ConnState::TryOpen);
        let bytes = conn.encode_vec().expect("encoding failed");
        wl_storage
            .write_log
            .write(&conn_key, bytes)
            .expect("write failed");
        wl_storage.write_log.commit_tx();
        wl_storage.commit_block().expect("commit failed");

        // update the connection to Open
        let conn = get_connection(ConnState::Open);
        let bytes = conn.encode_vec().expect("encoding failed");
        wl_storage
            .write_log
            .write(&conn_key, bytes)
            .expect("write failed");
        keys_changed.insert(conn_key);

        // prepare data
        let proof_height = Height::new(0, 1).unwrap();
        let msg = MsgConnectionOpenConfirm {
            conn_id_on_b: get_connection_id(),
            proof_conn_end_on_a: dummy_proof(),
            proof_height_on_a: proof_height,
            signer: Signer::from_str("account0").expect("invalid signer"),
        };
        // event
        let counterparty = get_conn_counterparty();
        let event = RawIbcEvent::OpenConfirmConnection(ConnOpenConfirm::new(
            get_connection_id(),
            get_client_id(),
            counterparty.connection_id().cloned().unwrap(),
            counterparty.client_id().clone(),
        ));
        let message_event = RawIbcEvent::Message(event.event_type());
        wl_storage
            .write_log
            .emit_ibc_event(message_event.try_into().unwrap());
        wl_storage
            .write_log
            .emit_ibc_event(event.try_into().unwrap());

        let tx_code = vec![];
        let tx_index = TxIndex::default();
        let mut tx_data = vec![];
        msg.to_any().encode(&mut tx_data).expect("encoding failed");
        let mut outer_tx = Tx::new(TxType::Raw);
        outer_tx.header.chain_id = wl_storage.storage.chain_id.clone();
        outer_tx.set_code(Code::new(tx_code));
        outer_tx.set_data(Data::new(tx_data));
        outer_tx.add_section(Section::Signature(Signature::new(
            outer_tx.code_sechash(),
            &keypair_1(),
        )));
        outer_tx.add_section(Section::Signature(Signature::new(
            outer_tx.data_sechash(),
            &keypair_1(),
        )));
        let gas_meter = VpGasMeter::new(0);
        let (vp_wasm_cache, _vp_cache_dir) =
            wasm::compilation_cache::common::testing::cache();

        let verifiers = BTreeSet::new();
        let ctx = Ctx::new(
            &ADDRESS,
            &wl_storage.storage,
            &wl_storage.write_log,
            &outer_tx,
            &tx_index,
            gas_meter,
            &keys_changed,
            &verifiers,
            vp_wasm_cache,
        );
        let ibc = Ibc { ctx };
        assert!(
            ibc.validate_tx(&outer_tx, &keys_changed, &verifiers)
                .expect("validation failed")
        );
    }

    #[test]
    fn test_init_channel() {
        let mut keys_changed = BTreeSet::new();
        let mut wl_storage = init_storage();
        insert_init_client(&mut wl_storage);

        // insert an opened connection
        let conn_id = get_connection_id();
        let conn_key = connection_key(&conn_id);
        let conn = get_connection(ConnState::Open);
        let bytes = conn.encode_vec().expect("encoding failed");
        wl_storage
            .write_log
            .write(&conn_key, bytes)
            .expect("write failed");
        wl_storage.write_log.commit_tx();
        wl_storage.commit_block().expect("commit failed");
        // for next block
        wl_storage
            .storage
            .set_header(get_dummy_header())
            .expect("Setting a dummy header shouldn't fail");
        wl_storage
            .storage
            .begin_block(BlockHash::default(), BlockHeight(2))
            .unwrap();

        // prepare data
        let msg = MsgChannelOpenInit {
            port_id_on_a: get_port_id(),
            connection_hops_on_a: vec![conn_id.clone()],
            port_id_on_b: get_port_id(),
            ordering: Order::Unordered,
            signer: Signer::from_str("account0").expect("invalid signer"),
            version_proposal: ChanVersion::new(VERSION.to_string()),
        };

        // insert an Init channel
        let channel_key = channel_key(&get_port_channel_id());
        let mut counterparty = get_channel_counterparty();
        counterparty.channel_id = None;
        let channel = ChannelEnd::new(
            ChanState::Init,
            msg.ordering,
            counterparty.clone(),
            msg.connection_hops_on_a.clone(),
            msg.version_proposal.clone(),
        );
        let bytes = channel.encode_vec().expect("encoding failed");
        wl_storage
            .write_log
            .write(&channel_key, bytes)
            .expect("write failed");
        keys_changed.insert(channel_key);
        // channel counter
        let chan_counter_key = channel_counter_key();
        increment_counter(&mut wl_storage, &chan_counter_key);
        keys_changed.insert(chan_counter_key);
        // sequences
        let port_channel_id =
            PortChannelId::new(get_channel_id(), msg.port_id_on_a.clone());
        let send_key = next_sequence_send_key(&port_channel_id);
        increment_counter(&mut wl_storage, &send_key);
        keys_changed.insert(send_key);
        let recv_key = next_sequence_recv_key(&port_channel_id);
        increment_counter(&mut wl_storage, &recv_key);
        keys_changed.insert(recv_key);
        let ack_key = next_sequence_ack_key(&port_channel_id);
        increment_counter(&mut wl_storage, &ack_key);
        keys_changed.insert(ack_key);
        // event
        let event = RawIbcEvent::OpenInitChannel(ChanOpenInit::new(
            msg.port_id_on_a.clone(),
            get_channel_id(),
            counterparty.port_id().clone(),
            conn_id,
            msg.version_proposal.clone(),
        ));
        let message_event = RawIbcEvent::Message(event.event_type());
        wl_storage
            .write_log
            .emit_ibc_event(message_event.try_into().unwrap());
        wl_storage
            .write_log
            .emit_ibc_event(event.try_into().unwrap());

        let tx_index = TxIndex::default();
        let tx_code = vec![];
        let mut tx_data = vec![];
        msg.to_any().encode(&mut tx_data).expect("encoding failed");
        let mut outer_tx = Tx::new(TxType::Raw);
        outer_tx.header.chain_id = wl_storage.storage.chain_id.clone();
        outer_tx.set_code(Code::new(tx_code));
        outer_tx.set_data(Data::new(tx_data));
        outer_tx.add_section(Section::Signature(Signature::new(
            outer_tx.code_sechash(),
            &keypair_1(),
        )));
        outer_tx.add_section(Section::Signature(Signature::new(
            outer_tx.data_sechash(),
            &keypair_1(),
        )));
        let gas_meter = VpGasMeter::new(0);
        let (vp_wasm_cache, _vp_cache_dir) =
            wasm::compilation_cache::common::testing::cache();

        let verifiers = BTreeSet::new();
        let ctx = Ctx::new(
            &ADDRESS,
            &wl_storage.storage,
            &wl_storage.write_log,
            &outer_tx,
            &tx_index,
            gas_meter,
            &keys_changed,
            &verifiers,
            vp_wasm_cache,
        );
        let ibc = Ibc { ctx };
        assert!(
            ibc.validate_tx(&outer_tx, &keys_changed, &verifiers)
                .expect("validation failed")
        );
    }

    #[test]
    fn test_try_channel() {
        let mut keys_changed = BTreeSet::new();
        let mut wl_storage = init_storage();
        insert_init_client(&mut wl_storage);

        // insert an open connection
        let conn_key = connection_key(&get_connection_id());
        let conn = get_connection(ConnState::Open);
        let bytes = conn.encode_vec().expect("encoding failed");
        wl_storage
            .write_log
            .write(&conn_key, bytes)
            .expect("write failed");
        wl_storage.write_log.commit_tx();
        wl_storage.commit_block().expect("commit failed");
        // for next block
        wl_storage
            .storage
            .set_header(get_dummy_header())
            .expect("Setting a dummy header shouldn't fail");
        wl_storage
            .storage
            .begin_block(BlockHash::default(), BlockHeight(2))
            .unwrap();

        // prepare data
        let proof_height = Height::new(0, 1).unwrap();
        let conn_id = get_connection_id();
        let counterparty = get_channel_counterparty();
        #[allow(deprecated)]
        let msg = MsgChannelOpenTry {
            port_id_on_b: get_port_id(),
            connection_hops_on_b: vec![conn_id.clone()],
            port_id_on_a: counterparty.port_id().clone(),
            chan_id_on_a: counterparty.channel_id().cloned().unwrap(),
            version_supported_on_a: ChanVersion::new(VERSION.to_string()),
            proof_chan_end_on_a: dummy_proof(),
            proof_height_on_a: proof_height,
            ordering: Order::Unordered,
            signer: Signer::from_str("account0").expect("invalid signer"),
            previous_channel_id: ChannelId::default().to_string(),
            version_proposal: ChanVersion::default(),
        };

        // insert a TryOpen channel
        let channel_key = channel_key(&get_port_channel_id());
        let channel = get_channel(ChanState::TryOpen, Order::Unordered);
        let bytes = channel.encode_vec().expect("encoding failed");
        wl_storage
            .write_log
            .write(&channel_key, bytes)
            .expect("write failed");
        keys_changed.insert(channel_key);
        // channel counter
        let chan_counter_key = channel_counter_key();
        increment_counter(&mut wl_storage, &chan_counter_key);
        keys_changed.insert(chan_counter_key);
        // sequences
        let port_channel_id =
            PortChannelId::new(get_channel_id(), msg.port_id_on_a.clone());
        let send_key = next_sequence_send_key(&port_channel_id);
        increment_counter(&mut wl_storage, &send_key);
        keys_changed.insert(send_key);
        let recv_key = next_sequence_recv_key(&port_channel_id);
        increment_counter(&mut wl_storage, &recv_key);
        keys_changed.insert(recv_key);
        let ack_key = next_sequence_ack_key(&port_channel_id);
        increment_counter(&mut wl_storage, &ack_key);
        keys_changed.insert(ack_key);
        // event
        let event = RawIbcEvent::OpenTryChannel(ChanOpenTry::new(
            msg.port_id_on_a.clone(),
            get_channel_id(),
            counterparty.port_id().clone(),
            counterparty.channel_id().cloned().unwrap(),
            conn_id,
            msg.version_supported_on_a.clone(),
        ));
        let message_event = RawIbcEvent::Message(event.event_type());
        wl_storage
            .write_log
            .emit_ibc_event(message_event.try_into().unwrap());
        wl_storage
            .write_log
            .emit_ibc_event(event.try_into().unwrap());

        let tx_index = TxIndex::default();
        let tx_code = vec![];
        let mut tx_data = vec![];
        msg.to_any().encode(&mut tx_data).expect("encoding failed");
        let mut outer_tx = Tx::new(TxType::Raw);
        outer_tx.header.chain_id = wl_storage.storage.chain_id.clone();
        outer_tx.set_code(Code::new(tx_code));
        outer_tx.set_data(Data::new(tx_data));
        outer_tx.add_section(Section::Signature(Signature::new(
            outer_tx.code_sechash(),
            &keypair_1(),
        )));
        outer_tx.add_section(Section::Signature(Signature::new(
            outer_tx.data_sechash(),
            &keypair_1(),
        )));
        let gas_meter = VpGasMeter::new(0);
        let (vp_wasm_cache, _vp_cache_dir) =
            wasm::compilation_cache::common::testing::cache();

        let verifiers = BTreeSet::new();
        let ctx = Ctx::new(
            &ADDRESS,
            &wl_storage.storage,
            &wl_storage.write_log,
            &outer_tx,
            &tx_index,
            gas_meter,
            &keys_changed,
            &verifiers,
            vp_wasm_cache,
        );
        let ibc = Ibc { ctx };
        assert!(
            ibc.validate_tx(&outer_tx, &keys_changed, &verifiers)
                .expect("validation failed")
        );
    }

    #[test]
    fn test_ack_channel() {
        let mut keys_changed = BTreeSet::new();
        let mut wl_storage = init_storage();
        insert_init_client(&mut wl_storage);

        // insert an open connection
        let conn_key = connection_key(&get_connection_id());
        let conn = get_connection(ConnState::Open);
        let bytes = conn.encode_vec().expect("encoding failed");
        wl_storage
            .write_log
            .write(&conn_key, bytes)
            .expect("write failed");
        // insert an Init channel
        let channel_key = channel_key(&get_port_channel_id());
        let channel = get_channel(ChanState::Init, Order::Unordered);
        let bytes = channel.encode_vec().expect("encoding failed");
        wl_storage
            .write_log
            .write(&channel_key, bytes)
            .expect("write failed");
        wl_storage.write_log.commit_tx();
        wl_storage.commit_block().expect("commit failed");
        // for next block
        wl_storage
            .storage
            .set_header(get_dummy_header())
            .expect("Setting a dummy header shouldn't fail");
        wl_storage
            .storage
            .begin_block(BlockHash::default(), BlockHeight(2))
            .unwrap();

        // prepare data
        let proof_height = Height::new(0, 1).unwrap();
        let counterparty = get_channel_counterparty();
        let msg = MsgChannelOpenAck {
            port_id_on_a: get_port_id(),
            chan_id_on_a: get_channel_id(),
            chan_id_on_b: counterparty.channel_id().cloned().unwrap(),
            version_on_b: ChanVersion::new(VERSION.to_string()),
            proof_chan_end_on_b: dummy_proof(),
            proof_height_on_b: proof_height,
            signer: Signer::from_str("account0").expect("invalid signer"),
        };

        // update the channel to Open
        let channel = get_channel(ChanState::Open, Order::Unordered);
        let bytes = channel.encode_vec().expect("encoding failed");
        wl_storage
            .write_log
            .write(&channel_key, bytes)
            .expect("write failed");
        keys_changed.insert(channel_key);
        // event
        let event = RawIbcEvent::OpenAckChannel(ChanOpenAck::new(
            msg.port_id_on_a.clone(),
            msg.chan_id_on_a.clone(),
            counterparty.port_id().clone(),
            counterparty.channel_id().cloned().unwrap(),
            get_connection_id(),
        ));
        let message_event = RawIbcEvent::Message(event.event_type());
        wl_storage
            .write_log
            .emit_ibc_event(message_event.try_into().unwrap());
        wl_storage
            .write_log
            .emit_ibc_event(event.try_into().unwrap());

        let tx_index = TxIndex::default();
        let tx_code = vec![];
        let mut tx_data = vec![];
        msg.to_any().encode(&mut tx_data).expect("encoding failed");
        let mut outer_tx = Tx::new(TxType::Raw);
        outer_tx.header.chain_id = wl_storage.storage.chain_id.clone();
        outer_tx.set_code(Code::new(tx_code));
        outer_tx.set_data(Data::new(tx_data));
        outer_tx.add_section(Section::Signature(Signature::new(
            outer_tx.code_sechash(),
            &keypair_1(),
        )));
        outer_tx.add_section(Section::Signature(Signature::new(
            outer_tx.data_sechash(),
            &keypair_1(),
        )));
        let gas_meter = VpGasMeter::new(0);
        let (vp_wasm_cache, _vp_cache_dir) =
            wasm::compilation_cache::common::testing::cache();

        let verifiers = BTreeSet::new();
        let ctx = Ctx::new(
            &ADDRESS,
            &wl_storage.storage,
            &wl_storage.write_log,
            &outer_tx,
            &tx_index,
            gas_meter,
            &keys_changed,
            &verifiers,
            vp_wasm_cache,
        );
        let ibc = Ibc { ctx };
        assert!(
            ibc.validate_tx(&outer_tx, &keys_changed, &verifiers)
                .expect("validation failed")
        );
    }

    #[test]
    fn test_confirm_channel() {
        let mut keys_changed = BTreeSet::new();
        let mut wl_storage = init_storage();
        insert_init_client(&mut wl_storage);

        // insert an open connection
        let conn_key = connection_key(&get_connection_id());
        let conn = get_connection(ConnState::Open);
        let bytes = conn.encode_vec().expect("encoding failed");
        wl_storage
            .write_log
            .write(&conn_key, bytes)
            .expect("write failed");
        // insert a TryOpen channel
        let channel_key = channel_key(&get_port_channel_id());
        let channel = get_channel(ChanState::TryOpen, Order::Ordered);
        let bytes = channel.encode_vec().expect("encoding failed");
        wl_storage
            .write_log
            .write(&channel_key, bytes)
            .expect("write failed");
        wl_storage.write_log.commit_tx();
        wl_storage.commit_block().expect("commit failed");
        // for next block
        wl_storage
            .storage
            .set_header(get_dummy_header())
            .expect("Setting a dummy header shouldn't fail");
        wl_storage
            .storage
            .begin_block(BlockHash::default(), BlockHeight(2))
            .unwrap();

        // prepare data
        let proof_height = Height::new(0, 1).unwrap();
        let msg = MsgChannelOpenConfirm {
            port_id_on_b: get_port_id(),
            chan_id_on_b: get_channel_id(),
            proof_chan_end_on_a: dummy_proof(),
            proof_height_on_a: proof_height,
            signer: Signer::from_str("account0").expect("invalid signer"),
        };

        // update the channel to Open
        let channel = get_channel(ChanState::Open, Order::Ordered);
        let bytes = channel.encode_vec().expect("encoding failed");
        wl_storage
            .write_log
            .write(&channel_key, bytes)
            .expect("write failed");
        keys_changed.insert(channel_key);
        // event
        let counterparty = get_channel_counterparty();
        let event = RawIbcEvent::OpenConfirmChannel(ChanOpenConfirm::new(
            msg.port_id_on_b.clone(),
            msg.chan_id_on_b.clone(),
            counterparty.port_id().clone(),
            counterparty.channel_id().cloned().unwrap(),
            get_connection_id(),
        ));
        let message_event = RawIbcEvent::Message(event.event_type());
        wl_storage
            .write_log
            .emit_ibc_event(message_event.try_into().unwrap());
        wl_storage
            .write_log
            .emit_ibc_event(event.try_into().unwrap());

        let tx_index = TxIndex::default();
        let tx_code = vec![];
        let mut tx_data = vec![];
        msg.to_any().encode(&mut tx_data).expect("encoding failed");
        let mut tx = Tx::new(TxType::Raw);
        tx.header.chain_id = wl_storage.storage.chain_id.clone();
        tx.set_code(Code::new(tx_code));
        tx.set_data(Data::new(tx_data));
        tx.add_section(Section::Signature(Signature::new(
            tx.code_sechash(),
            &keypair_1(),
        )));
        tx.add_section(Section::Signature(Signature::new(
            tx.data_sechash(),
            &keypair_1(),
        )));
        let gas_meter = VpGasMeter::new(0);
        let (vp_wasm_cache, _vp_cache_dir) =
            wasm::compilation_cache::common::testing::cache();

        let verifiers = BTreeSet::new();
        let ctx = Ctx::new(
            &ADDRESS,
            &wl_storage.storage,
            &wl_storage.write_log,
            &tx,
            &tx_index,
            gas_meter,
            &keys_changed,
            &verifiers,
            vp_wasm_cache,
        );
        let ibc = Ibc { ctx };
        assert!(
            ibc.validate_tx(&tx, &keys_changed, &verifiers)
                .expect("validation failed")
        );
    }

    // skip test_close_init_channel() and test_close_confirm_channel() since it
    // is not allowed to close the transfer channel

    #[test]
    fn test_send_packet() {
        let mut keys_changed = BTreeSet::new();
        let mut wl_storage = init_storage();
        insert_init_client(&mut wl_storage);

        // insert an open connection
        let conn_key = connection_key(&get_connection_id());
        let conn = get_connection(ConnState::Open);
        let bytes = conn.encode_vec().expect("encoding failed");
        wl_storage
            .write_log
            .write(&conn_key, bytes)
            .expect("write failed");
        // insert an Open channel
        let channel_key = channel_key(&get_port_channel_id());
        let channel = get_channel(ChanState::Open, Order::Unordered);
        let bytes = channel.encode_vec().expect("encoding failed");
        wl_storage
            .write_log
            .write(&channel_key, bytes)
            .expect("write failed");
        // init balance
        let sender = established_address_1();
        let balance_key = balance_key(&nam(), &sender);
        let amount = Amount::native_whole(100);
        wl_storage
            .write_log
            .write(&balance_key, amount.try_to_vec().unwrap())
            .expect("write failed");
        wl_storage.write_log.commit_tx();
        wl_storage.commit_block().expect("commit failed");
        // for next block
        wl_storage
            .storage
            .set_header(get_dummy_header())
            .expect("Setting a dummy header shouldn't fail");
        wl_storage
            .storage
            .begin_block(BlockHash::default(), BlockHeight(2))
            .unwrap();

        // prepare data
        let msg = MsgTransfer {
            port_id_on_a: get_port_id(),
            chan_id_on_a: get_channel_id(),
            token: Coin {
                denom: nam().to_string(),
                amount: 100u64.to_string(),
            },
            sender: Signer::from_str(&sender.to_string())
                .expect("invalid signer"),
            receiver: Signer::from_str("receiver").expect("invalid signer"),
            timeout_height_on_b: TimeoutHeight::Never,
            timeout_timestamp_on_b: Timestamp::none(),
        };

        // the sequence send
        let seq_key = next_sequence_send_key(&get_port_channel_id());
        let sequence = get_next_seq(&wl_storage, &seq_key);
        wl_storage
            .write_log
            .write(&seq_key, (u64::from(sequence) + 1).to_be_bytes().to_vec())
            .expect("write failed");
        keys_changed.insert(seq_key);
        // packet commitment
        let packet =
            packet_from_message(&msg, sequence, &get_channel_counterparty());
        let commitment_key =
            commitment_key(&msg.port_id_on_a, &msg.chan_id_on_a, sequence);
        let commitment = commitment(&packet);
        let bytes = commitment.into_vec();
        wl_storage
            .write_log
            .write(&commitment_key, bytes)
            .expect("write failed");
        keys_changed.insert(commitment_key);
        // event
        let transfer_event = TransferEvent {
            sender: msg.sender.clone(),
            receiver: msg.receiver.clone(),
        };
        let event = RawIbcEvent::AppModule(ModuleEvent::from(transfer_event));
        wl_storage
            .write_log
            .emit_ibc_event(event.try_into().unwrap());
        let event = RawIbcEvent::SendPacket(SendPacket::new(
            packet,
            Order::Unordered,
            get_connection_id(),
        ));
        let message_event = RawIbcEvent::Message(event.event_type());
        wl_storage
            .write_log
            .emit_ibc_event(message_event.try_into().unwrap());
        wl_storage
            .write_log
            .emit_ibc_event(event.try_into().unwrap());

        let tx_index = TxIndex::default();
        let tx_code = vec![];
        let mut tx_data = vec![];
        msg.to_any().encode(&mut tx_data).expect("encoding failed");
        let mut tx = Tx::new(TxType::Raw);
        tx.header.chain_id = wl_storage.storage.chain_id.clone();
        tx.set_code(Code::new(tx_code));
        tx.set_data(Data::new(tx_data));
        tx.add_section(Section::Signature(Signature::new(
            tx.code_sechash(),
            &keypair_1(),
        )));
        tx.add_section(Section::Signature(Signature::new(
            tx.data_sechash(),
            &keypair_1(),
        )));
        let gas_meter = VpGasMeter::new(0);
        let (vp_wasm_cache, _vp_cache_dir) =
            wasm::compilation_cache::common::testing::cache();

        let verifiers = BTreeSet::new();
        let ctx = Ctx::new(
            &ADDRESS,
            &wl_storage.storage,
            &wl_storage.write_log,
            &tx,
            &tx_index,
            gas_meter,
            &keys_changed,
            &verifiers,
            vp_wasm_cache,
        );
        let ibc = Ibc { ctx };
        assert!(
            ibc.validate_tx(&tx, &keys_changed, &verifiers)
                .expect("validation failed")
        );
    }

    #[test]
    fn test_recv_packet() {
        let mut keys_changed = BTreeSet::new();
        let mut wl_storage = init_storage();
        insert_init_client(&mut wl_storage);

        // insert an open connection
        let conn_key = connection_key(&get_connection_id());
        let conn = get_connection(ConnState::Open);
        let bytes = conn.encode_vec().expect("encoding failed");
        wl_storage
            .write_log
            .write(&conn_key, bytes)
            .expect("write failed");
        // insert an open channel
        let channel_key = channel_key(&get_port_channel_id());
        let channel = get_channel(ChanState::Open, Order::Unordered);
        let bytes = channel.encode_vec().expect("encoding failed");
        wl_storage
            .write_log
            .write(&channel_key, bytes)
            .expect("write failed");
        wl_storage.write_log.commit_tx();
        wl_storage.commit_block().expect("commit failed");
        // for next block
        wl_storage
            .storage
            .set_header(get_dummy_header())
            .expect("Setting a dummy header shouldn't fail");
        wl_storage
            .storage
            .begin_block(BlockHash::default(), BlockHeight(2))
            .unwrap();

        // prepare data
        let receiver = established_address_1();
        let transfer_msg = MsgTransfer {
            port_id_on_a: get_port_id(),
            chan_id_on_a: get_channel_id(),
            token: Coin {
                denom: nam().to_string(),
                amount: 100u64.to_string(),
            },
            sender: Signer::from_str("sender").expect("invalid signer"),
            receiver: Signer::from_str(&receiver.to_string())
                .expect("invalid signer"),
            timeout_height_on_b: TimeoutHeight::Never,
            timeout_timestamp_on_b: Timestamp::none(),
        };
        let counterparty = get_channel_counterparty();
        let mut packet =
            packet_from_message(&transfer_msg, 1.into(), &counterparty);
        packet.port_id_on_a = counterparty.port_id().clone();
        packet.chan_id_on_a = counterparty.channel_id().cloned().unwrap();
        packet.port_id_on_b = get_port_id();
        packet.chan_id_on_b = get_channel_id();
        let msg = MsgRecvPacket {
            packet: packet.clone(),
            proof_commitment_on_a: dummy_proof(),
            proof_height_on_a: Height::new(0, 1).unwrap(),
            signer: Signer::from_str("account0").expect("invalid signer"),
        };

        // the sequence send
        let receipt_key = receipt_key(
            &msg.packet.port_id_on_b,
            &msg.packet.chan_id_on_b,
            msg.packet.seq_on_a,
        );
        let bytes = [1_u8].to_vec();
        wl_storage
            .write_log
            .write(&receipt_key, bytes)
            .expect("write failed");
        keys_changed.insert(receipt_key);
        // packet commitment
        let ack_key = ack_key(
            &packet.port_id_on_b,
            &packet.chan_id_on_b,
            msg.packet.seq_on_a,
        );
        let transfer_ack = TokenTransferAcknowledgement::success();
        let acknowledgement = Acknowledgement::from(transfer_ack);
        let bytes = sha2::Sha256::digest(acknowledgement.as_ref()).to_vec();
        wl_storage
            .write_log
            .write(&ack_key, bytes)
            .expect("write failed");
        keys_changed.insert(ack_key);
        // denom
        let mut coin: PrefixedCoin =
            transfer_msg.token.try_into().expect("invalid token");
        coin.denom.add_trace_prefix(TracePrefix::new(
            packet.port_id_on_b.clone(),
            packet.chan_id_on_b.clone(),
        ));
        let trace_hash = calc_hash(coin.denom.to_string());
        let denom_key = ibc_denom_key(&trace_hash);
        let bytes = coin.denom.to_string().as_bytes().to_vec();
        wl_storage
            .write_log
            .write(&denom_key, bytes)
            .expect("write failed");
        keys_changed.insert(denom_key);
        // event
        let denom_trace_event = DenomTraceEvent {
            trace_hash: Some(trace_hash),
            denom: coin.denom,
        };
        let event =
            RawIbcEvent::AppModule(ModuleEvent::from(denom_trace_event));
        wl_storage
            .write_log
            .emit_ibc_event(event.try_into().unwrap());
        let event = RawIbcEvent::ReceivePacket(ReceivePacket::new(
            msg.packet.clone(),
            Order::Unordered,
            get_connection_id(),
        ));
        let message_event = RawIbcEvent::Message(event.event_type());
        wl_storage
            .write_log
            .emit_ibc_event(message_event.try_into().unwrap());
        wl_storage
            .write_log
            .emit_ibc_event(event.try_into().unwrap());
        let event =
            RawIbcEvent::WriteAcknowledgement(WriteAcknowledgement::new(
                packet,
                acknowledgement,
                get_connection_id(),
            ));
        let message_event = RawIbcEvent::Message(event.event_type());
        wl_storage
            .write_log
            .emit_ibc_event(message_event.try_into().unwrap());
        wl_storage
            .write_log
            .emit_ibc_event(event.try_into().unwrap());

        let tx_index = TxIndex::default();
        let tx_code = vec![];
        let mut tx_data = vec![];
        msg.to_any().encode(&mut tx_data).expect("encoding failed");
        let mut tx = Tx::new(TxType::Raw);
        tx.header.chain_id = wl_storage.storage.chain_id.clone();
        tx.set_code(Code::new(tx_code));
        tx.set_data(Data::new(tx_data));
        tx.add_section(Section::Signature(Signature::new(
            tx.code_sechash(),
            &keypair_1(),
        )));
        tx.add_section(Section::Signature(Signature::new(
            tx.data_sechash(),
            &keypair_1(),
        )));
        let gas_meter = VpGasMeter::new(0);
        let (vp_wasm_cache, _vp_cache_dir) =
            wasm::compilation_cache::common::testing::cache();

        let verifiers = BTreeSet::new();
        let ctx = Ctx::new(
            &ADDRESS,
            &wl_storage.storage,
            &wl_storage.write_log,
            &tx,
            &tx_index,
            gas_meter,
            &keys_changed,
            &verifiers,
            vp_wasm_cache,
        );
        let ibc = Ibc { ctx };
        assert!(
            ibc.validate_tx(&tx, &keys_changed, &verifiers)
                .expect("validation failed")
        );
    }

    #[test]
    fn test_ack_packet() {
        let mut keys_changed = BTreeSet::new();
        let mut wl_storage = init_storage();
        insert_init_client(&mut wl_storage);

        // insert an open connection
        let conn_key = connection_key(&get_connection_id());
        let conn = get_connection(ConnState::Open);
        let bytes = conn.encode_vec().expect("encoding failed");
        wl_storage
            .write_log
            .write(&conn_key, bytes)
            .expect("write failed");
        // insert an Open channel
        let channel_key = channel_key(&get_port_channel_id());
        let channel = get_channel(ChanState::Open, Order::Unordered);
        let bytes = channel.encode_vec().expect("encoding failed");
        wl_storage
            .write_log
            .write(&channel_key, bytes)
            .expect("write failed");
        // commitment
        let sender = established_address_1();
        let transfer_msg = MsgTransfer {
            port_id_on_a: get_port_id(),
            chan_id_on_a: get_channel_id(),
            token: Coin {
                denom: nam().to_string(),
                amount: 100u64.to_string(),
            },
            sender: Signer::from_str(&sender.to_string())
                .expect("invalid signer"),
            receiver: Signer::from_str("receiver").expect("invalid signer"),
            timeout_height_on_b: TimeoutHeight::Never,
            timeout_timestamp_on_b: Timestamp::none(),
        };
        let sequence = 1.into();
        let packet = packet_from_message(
            &transfer_msg,
            sequence,
            &get_channel_counterparty(),
        );
        let commitment_key = commitment_key(
            &transfer_msg.port_id_on_a,
            &transfer_msg.chan_id_on_a,
            sequence,
        );
        let commitment = commitment(&packet);
        let bytes = commitment.into_vec();
        wl_storage
            .write_log
            .write(&commitment_key, bytes)
            .expect("write failed");
        wl_storage.write_log.commit_tx();
        wl_storage.commit_block().expect("commit failed");
        // for next block
        wl_storage
            .storage
            .set_header(get_dummy_header())
            .expect("Setting a dummy header shouldn't fail");
        wl_storage
            .storage
            .begin_block(BlockHash::default(), BlockHeight(2))
            .unwrap();

        // prepare data
        let transfer_ack = TokenTransferAcknowledgement::success();
        let acknowledgement = Acknowledgement::from(transfer_ack.clone());
        let msg = MsgAcknowledgement {
            packet: packet.clone(),
            acknowledgement,
            proof_acked_on_b: dummy_proof(),
            proof_height_on_b: Height::new(0, 1).unwrap(),
            signer: Signer::from_str("account0").expect("invalid signer"),
        };

        // delete the commitment
        wl_storage
            .write_log
            .delete(&commitment_key)
            .expect("delete failed");
        keys_changed.insert(commitment_key);
        // event
        let data = serde_json::from_slice::<PacketData>(&packet.data)
            .expect("decoding packet data failed");
        let ack_event = AckEvent {
            receiver: data.receiver,
            denom: data.token.denom,
            amount: data.token.amount,
            acknowledgement: transfer_ack,
        };
        let event = RawIbcEvent::AppModule(ModuleEvent::from(ack_event));
        wl_storage
            .write_log
            .emit_ibc_event(event.try_into().unwrap());
        let event = RawIbcEvent::AcknowledgePacket(AcknowledgePacket::new(
            packet,
            Order::Unordered,
            get_connection_id(),
        ));
        let message_event = RawIbcEvent::Message(event.event_type());
        wl_storage
            .write_log
            .emit_ibc_event(message_event.try_into().unwrap());
        wl_storage
            .write_log
            .emit_ibc_event(event.try_into().unwrap());

        let tx_index = TxIndex::default();
        let tx_code = vec![];
        let mut tx_data = vec![];
        msg.to_any().encode(&mut tx_data).expect("encoding failed");
        let mut tx = Tx::new(TxType::Raw);
        tx.header.chain_id = wl_storage.storage.chain_id.clone();
        tx.set_code(Code::new(tx_code));
        tx.set_data(Data::new(tx_data));
        tx.add_section(Section::Signature(Signature::new(
            tx.code_sechash(),
            &keypair_1(),
        )));
        tx.add_section(Section::Signature(Signature::new(
            tx.data_sechash(),
            &keypair_1(),
        )));
        let gas_meter = VpGasMeter::new(0);
        let (vp_wasm_cache, _vp_cache_dir) =
            wasm::compilation_cache::common::testing::cache();

        let verifiers = BTreeSet::new();
        let ctx = Ctx::new(
            &ADDRESS,
            &wl_storage.storage,
            &wl_storage.write_log,
            &tx,
            &tx_index,
            gas_meter,
            &keys_changed,
            &verifiers,
            vp_wasm_cache,
        );
        let ibc = Ibc { ctx };
        assert!(
            ibc.validate_tx(&tx, &keys_changed, &verifiers)
                .expect("validation failed")
        );
    }

    #[test]
    fn test_timeout_packet() {
        let mut keys_changed = BTreeSet::new();
        let mut wl_storage = init_storage();
        insert_init_client(&mut wl_storage);

        // insert an open connection
        let conn_key = connection_key(&get_connection_id());
        let conn = get_connection(ConnState::Open);
        let bytes = conn.encode_vec().expect("encoding failed");
        wl_storage
            .write_log
            .write(&conn_key, bytes)
            .expect("write failed");
        // insert an Open channel
        let channel_key = channel_key(&get_port_channel_id());
        let channel = get_channel(ChanState::Open, Order::Unordered);
        let bytes = channel.encode_vec().expect("encoding failed");
        wl_storage
            .write_log
            .write(&channel_key, bytes)
            .expect("write failed");
        // init the escrow balance
        let balance_key =
            balance_key(&nam(), &Address::Internal(InternalAddress::IbcEscrow));
        let amount = Amount::native_whole(100);
        wl_storage
            .write_log
            .write(&balance_key, amount.try_to_vec().unwrap())
            .expect("write failed");
        // commitment
        let sender = established_address_1();
        let transfer_msg = MsgTransfer {
            port_id_on_a: get_port_id(),
            chan_id_on_a: get_channel_id(),
            token: Coin {
                denom: nam().to_string(),
                amount: 100u64.to_string(),
            },
            sender: Signer::from_str(&sender.to_string())
                .expect("invalid signer"),
            receiver: Signer::from_str("receiver").expect("invalid signer"),
            timeout_height_on_b: TimeoutHeight::Never,
            timeout_timestamp_on_b: (Timestamp::now() - Duration::new(10, 0))
                .unwrap(),
        };
        let sequence = 1.into();
        let packet = packet_from_message(
            &transfer_msg,
            sequence,
            &get_channel_counterparty(),
        );
        let commitment_key = commitment_key(
            &transfer_msg.port_id_on_a,
            &transfer_msg.chan_id_on_a,
            sequence,
        );
        let commitment = commitment(&packet);
        let bytes = commitment.into_vec();
        wl_storage
            .write_log
            .write(&commitment_key, bytes)
            .expect("write failed");
        wl_storage.write_log.commit_tx();
        wl_storage.commit_block().expect("commit failed");
        // for next block
        wl_storage
            .storage
            .set_header(get_dummy_header())
            .expect("Setting a dummy header shouldn't fail");
        wl_storage
            .storage
            .begin_block(BlockHash::default(), BlockHeight(2))
            .unwrap();

        // prepare data
        let msg = MsgTimeout {
            packet: packet.clone(),
            next_seq_recv_on_b: sequence,
            proof_unreceived_on_b: dummy_proof(),
            proof_height_on_b: Height::new(0, 1).unwrap(),
            signer: Signer::from_str("account0").expect("invalid signer"),
        };

        // delete the commitment
        wl_storage
            .write_log
            .delete(&commitment_key)
            .expect("delete failed");
        keys_changed.insert(commitment_key);
        // event
        let data = serde_json::from_slice::<PacketData>(&packet.data)
            .expect("decoding packet data failed");
        let timeout_event = TimeoutEvent {
            refund_receiver: data.sender,
            refund_denom: data.token.denom,
            refund_amount: data.token.amount,
        };
        let event = RawIbcEvent::AppModule(ModuleEvent::from(timeout_event));
        wl_storage
            .write_log
            .emit_ibc_event(event.try_into().unwrap());
        let event = RawIbcEvent::TimeoutPacket(TimeoutPacket::new(
            packet,
            Order::Unordered,
        ));
        let message_event = RawIbcEvent::Message(event.event_type());
        wl_storage
            .write_log
            .emit_ibc_event(message_event.try_into().unwrap());
        wl_storage
            .write_log
            .emit_ibc_event(event.try_into().unwrap());

        let tx_index = TxIndex::default();
        let tx_code = vec![];
        let mut tx_data = vec![];
        msg.to_any().encode(&mut tx_data).expect("encoding failed");
        let mut tx = Tx::new(TxType::Raw);
        tx.header.chain_id = wl_storage.storage.chain_id.clone();
        tx.set_code(Code::new(tx_code));
        tx.set_data(Data::new(tx_data));
        tx.add_section(Section::Signature(Signature::new(
            tx.code_sechash(),
            &keypair_1(),
        )));
        tx.add_section(Section::Signature(Signature::new(
            tx.data_sechash(),
            &keypair_1(),
        )));
        let gas_meter = VpGasMeter::new(0);
        let (vp_wasm_cache, _vp_cache_dir) =
            wasm::compilation_cache::common::testing::cache();

        let verifiers = BTreeSet::new();
        let ctx = Ctx::new(
            &ADDRESS,
            &wl_storage.storage,
            &wl_storage.write_log,
            &tx,
            &tx_index,
            gas_meter,
            &keys_changed,
            &verifiers,
            vp_wasm_cache,
        );
        let ibc = Ibc { ctx };
        assert!(
            ibc.validate_tx(&tx, &keys_changed, &verifiers)
                .expect("validation failed")
        );
    }

    #[test]
    fn test_timeout_on_close_packet() {
        let mut keys_changed = BTreeSet::new();
        let mut wl_storage = init_storage();
        insert_init_client(&mut wl_storage);

        // insert an open connection
        let conn_key = connection_key(&get_connection_id());
        let conn = get_connection(ConnState::Open);
        let bytes = conn.encode_vec().expect("encoding failed");
        wl_storage
            .write_log
            .write(&conn_key, bytes)
            .expect("write failed");
        // insert an Open channel
        let channel_key = channel_key(&get_port_channel_id());
        let channel = get_channel(ChanState::Open, Order::Unordered);
        let bytes = channel.encode_vec().expect("encoding failed");
        wl_storage
            .write_log
            .write(&channel_key, bytes)
            .expect("write failed");
        // init the escrow balance
        let balance_key =
            balance_key(&nam(), &Address::Internal(InternalAddress::IbcEscrow));
        let amount = Amount::native_whole(100);
        wl_storage
            .write_log
            .write(&balance_key, amount.try_to_vec().unwrap())
            .expect("write failed");
        // commitment
        let sender = established_address_1();
        let transfer_msg = MsgTransfer {
            port_id_on_a: get_port_id(),
            chan_id_on_a: get_channel_id(),
            token: Coin {
                denom: nam().to_string(),
                amount: 100u64.to_string(),
            },
            sender: Signer::from_str(&sender.to_string())
                .expect("invalid signer"),
            receiver: Signer::from_str("receiver").expect("invalid signer"),
            timeout_height_on_b: TimeoutHeight::Never,
            timeout_timestamp_on_b: Timestamp::none(),
        };
        let sequence = 1.into();
        let packet = packet_from_message(
            &transfer_msg,
            sequence,
            &get_channel_counterparty(),
        );
        let commitment_key = commitment_key(
            &transfer_msg.port_id_on_a,
            &transfer_msg.chan_id_on_a,
            sequence,
        );
        let commitment = commitment(&packet);
        let bytes = commitment.into_vec();
        wl_storage
            .write_log
            .write(&commitment_key, bytes)
            .expect("write failed");
        wl_storage.write_log.commit_tx();
        wl_storage.commit_block().expect("commit failed");
        // for next block
        wl_storage
            .storage
            .set_header(get_dummy_header())
            .expect("Setting a dummy header shouldn't fail");
        wl_storage
            .storage
            .begin_block(BlockHash::default(), BlockHeight(2))
            .unwrap();

        // prepare data
        let msg = MsgTimeoutOnClose {
            packet: packet.clone(),
            next_seq_recv_on_b: sequence,
            proof_unreceived_on_b: dummy_proof(),
            proof_close_on_b: dummy_proof(),
            proof_height_on_b: Height::new(0, 1).unwrap(),
            signer: Signer::from_str("account0").expect("invalid signer"),
        };

        // delete the commitment
        wl_storage
            .write_log
            .delete(&commitment_key)
            .expect("delete failed");
        keys_changed.insert(commitment_key);
        // event
        let data = serde_json::from_slice::<PacketData>(&packet.data)
            .expect("decoding packet data failed");
        let timeout_event = TimeoutEvent {
            refund_receiver: data.sender,
            refund_denom: data.token.denom,
            refund_amount: data.token.amount,
        };
        let event = RawIbcEvent::AppModule(ModuleEvent::from(timeout_event));
        wl_storage
            .write_log
            .emit_ibc_event(event.try_into().unwrap());
        let event = RawIbcEvent::TimeoutPacket(TimeoutPacket::new(
            packet,
            Order::Unordered,
        ));
        let message_event = RawIbcEvent::Message(event.event_type());
        wl_storage
            .write_log
            .emit_ibc_event(message_event.try_into().unwrap());
        wl_storage
            .write_log
            .emit_ibc_event(event.try_into().unwrap());

        let tx_index = TxIndex::default();
        let tx_code = vec![];
        let mut tx_data = vec![];
        msg.to_any().encode(&mut tx_data).expect("encoding failed");
        let mut tx = Tx::new(TxType::Raw);
        tx.header.chain_id = wl_storage.storage.chain_id.clone();
        tx.set_code(Code::new(tx_code));
        tx.set_data(Data::new(tx_data));
        tx.add_section(Section::Signature(Signature::new(
            tx.code_sechash(),
            &keypair_1(),
        )));
        tx.add_section(Section::Signature(Signature::new(
            tx.data_sechash(),
            &keypair_1(),
        )));
        let gas_meter = VpGasMeter::new(0);
        let (vp_wasm_cache, _vp_cache_dir) =
            wasm::compilation_cache::common::testing::cache();

        let verifiers = BTreeSet::new();
        let ctx = Ctx::new(
            &ADDRESS,
            &wl_storage.storage,
            &wl_storage.write_log,
            &tx,
            &tx_index,
            gas_meter,
            &keys_changed,
            &verifiers,
            vp_wasm_cache,
        );
        let ibc = Ibc { ctx };
        assert!(
            ibc.validate_tx(&tx, &keys_changed, &verifiers)
                .expect("validation failed")
        );
    }
}<|MERGE_RESOLUTION|>--- conflicted
+++ resolved
@@ -18,7 +18,6 @@
 use namada_core::ledger::storage::{self as ledger_storage, StorageHasher};
 use namada_core::proto::Tx;
 use namada_core::types::address::{Address, InternalAddress};
-use namada_core::types::dec::Dec;
 use namada_core::types::storage::Key;
 use namada_proof_of_stake::read_pos_params;
 use thiserror::Error;
@@ -226,15 +225,20 @@
 pub fn get_dummy_genesis_validator()
 -> namada_proof_of_stake::types::GenesisValidator {
     use crate::core::types::address::testing::established_address_1;
+    use crate::core::types::dec::Dec;
+    use crate::core::types::key::testing::common_sk_from_simple_seed;
     use crate::types::key;
     use crate::types::token::Amount;
 
     let address = established_address_1();
-<<<<<<< HEAD
-    let tokens = Amount::whole(1);
-
-    let consensus_sk = key::testing::common_sk_from_simple_seed(0);
+    let tokens = Amount::native_whole(1);
+    let consensus_sk = common_sk_from_simple_seed(0);
     let consensus_key = consensus_sk.to_public();
+
+    let commission_rate =
+        Dec::new(1, 1).expect("expected 0.1 to be a valid decimal");
+    let max_commission_rate_change =
+        Dec::new(1, 1).expect("expected 0.1 to be a valid decimal");
 
     let eth_hot_sk =
         key::common::SecretKey::Secp256k1(key::testing::gen_keypair::<
@@ -248,18 +252,6 @@
         >());
     let eth_cold_key = eth_cold_sk.to_public();
 
-    let commission_rate = Decimal::new(1, 1);
-    let max_commission_rate_change = Decimal::new(1, 1);
-=======
-    let tokens = Amount::native_whole(1);
-    let consensus_sk = common_sk_from_simple_seed(0);
-    let consensus_key = consensus_sk.to_public();
-
-    let commission_rate =
-        Dec::new(1, 1).expect("expected 0.1 to be a valid decimal");
-    let max_commission_rate_change =
-        Dec::new(1, 1).expect("expected 0.1 to be a valid decimal");
->>>>>>> 714d81c6
     namada_proof_of_stake::types::GenesisValidator {
         address,
         tokens,
