//! Ledger's state storage with key-value backed store and a merkle tree

pub mod ics23_specs;
mod merkle_tree;
#[cfg(any(test, feature = "testing"))]
pub mod mockdb;
pub mod traits;
pub mod types;
pub mod write_log;

use core::fmt::Debug;
use std::array;
use std::collections::BTreeMap;

use borsh::{BorshDeserialize, BorshSerialize};
use masp_primitives::asset_type::AssetType;
use masp_primitives::convert::AllowedConversion;
use masp_primitives::merkle_tree::FrozenCommitmentTree;
use masp_primitives::sapling::Node;
#[cfg(feature = "wasm-runtime")]
use rayon::iter::{
    IndexedParallelIterator, IntoParallelIterator, ParallelIterator,
};
#[cfg(feature = "wasm-runtime")]
use rayon::prelude::ParallelSlice;
use thiserror::Error;

use super::parameters::{self, Parameters};
use super::storage_api;
use super::storage_api::{ResultExt, StorageRead, StorageWrite};
use crate::ledger::gas::MIN_STORAGE_GAS;
use crate::ledger::parameters::EpochDuration;
use crate::ledger::storage::merkle_tree::{
    Error as MerkleTreeError, MerkleRoot,
};
pub use crate::ledger::storage::merkle_tree::{
    MerkleTree, MerkleTreeStoresRead, MerkleTreeStoresWrite, StoreType,
};
pub use crate::ledger::storage::traits::{Sha256Hasher, StorageHasher};
use crate::tendermint::merkle::proof::Proof;
use crate::types::address::{
    masp, Address, EstablishedAddressGen, InternalAddress,
};
use crate::types::chain::{ChainId, CHAIN_ID_LENGTH};
#[cfg(feature = "ferveo-tpke")]
use crate::types::storage::TxQueue;
use crate::types::storage::{
    BlockHash, BlockHeight, BlockResults, Epoch, Epochs, Header, Key, KeySeg,
    MembershipProof, MerkleValue, TxIndex, BLOCK_HASH_LENGTH,
};
use crate::types::time::DateTimeUtc;
use crate::types::token;

/// A result of a function that may fail
pub type Result<T> = std::result::Result<T, Error>;
/// A representation of the conversion state
#[derive(Debug, Default, BorshSerialize, BorshDeserialize)]
pub struct ConversionState {
    /// The merkle root from the previous epoch
    pub prev_root: Node,
    /// The tree currently containing all the conversions
    pub tree: FrozenCommitmentTree<Node>,
    /// Map assets to their latest conversion and position in Merkle tree
    pub assets: BTreeMap<AssetType, (Address, Epoch, AllowedConversion, usize)>,
}
/// The maximum size of an IBC key (in bytes) allowed in merkle-ized storage
pub const IBC_KEY_LIMIT: usize = 120;

/// The storage data
#[derive(Debug)]
pub struct Storage<D, H>
where
    D: DB + for<'iter> DBIter<'iter>,
    H: StorageHasher,
{
    /// The database for the storage
    pub db: D,
    /// The ID of the chain
    pub chain_id: ChainId,
    /// The address of the native token - this is not stored in DB, but read
    /// from genesis
    pub native_token: Address,
    /// Block storage data
    pub block: BlockStorage<H>,
    /// During `FinalizeBlock`, this is the header of the block that is
    /// going to be committed. After a block is committed, this is reset to
    /// `None` until the next `FinalizeBlock` phase is reached.
    pub header: Option<Header>,
    /// The height of the most recently committed block, or `BlockHeight(0)` if
    /// no block has been committed for this chain yet.
    pub last_height: BlockHeight,
    /// The epoch of the most recently committed block. If it is `Epoch(0)`,
    /// then no block may have been committed for this chain yet.
    pub last_epoch: Epoch,
    /// Minimum block height at which the next epoch may start
    pub next_epoch_min_start_height: BlockHeight,
    /// Minimum block time at which the next epoch may start
    pub next_epoch_min_start_time: DateTimeUtc,
    /// The current established address generator
    pub address_gen: EstablishedAddressGen,
    /// The shielded transaction index
    pub tx_index: TxIndex,
    /// The currently saved conversion state
    pub conversion_state: ConversionState,
    /// Wrapper txs to be decrypted in the next block proposal
    #[cfg(feature = "ferveo-tpke")]
    pub tx_queue: TxQueue,
}

/// The block storage data
#[derive(Debug)]
pub struct BlockStorage<H: StorageHasher> {
    /// Merkle tree of all the other data in block storage
    pub tree: MerkleTree<H>,
    /// During `FinalizeBlock`, this is updated to be the hash of the block
    /// that is going to be committed. If it is `BlockHash::default()`,
    /// then no `FinalizeBlock` stage has been reached yet.
    pub hash: BlockHash,
    /// From the start of `FinalizeBlock` until the end of `Commit`, this is
    /// height of the block that is going to be committed. Otherwise, it is the
    /// height of the most recently committed block, or `BlockHeight(0)` if no
    /// block has been committed yet.
    pub height: BlockHeight,
    /// From the start of `FinalizeBlock` until the end of `Commit`, this is
    /// height of the block that is going to be committed. Otherwise it is the
    /// epoch of the most recently committed block, or `Epoch(0)` if no block
    /// has been committed yet.
    pub epoch: Epoch,
    /// Results of applying transactions
    pub results: BlockResults,
    /// Predecessor block epochs
    pub pred_epochs: Epochs,
}

#[allow(missing_docs)]
#[derive(Error, Debug)]
pub enum Error {
    #[error("TEMPORARY error: {error}")]
    Temporary { error: String },
    #[error("Found an unknown key: {key}")]
    UnknownKey { key: String },
    #[error("Storage key error {0}")]
    KeyError(crate::types::storage::Error),
    #[error("Coding error: {0}")]
    CodingError(types::Error),
    #[error("Merkle tree error: {0}")]
    MerkleTreeError(MerkleTreeError),
    #[error("DB error: {0}")]
    DBError(String),
    #[error("Borsh (de)-serialization error: {0}")]
    BorshCodingError(std::io::Error),
    #[error("Merkle tree at the height {height} is not stored")]
    NoMerkleTree { height: BlockHeight },
}

/// The block's state as stored in the database.
pub struct BlockStateRead {
    /// Merkle tree stores
    pub merkle_tree_stores: MerkleTreeStoresRead,
    /// Hash of the block
    pub hash: BlockHash,
    /// Height of the block
    pub height: BlockHeight,
    /// Epoch of the block
    pub epoch: Epoch,
    /// Predecessor block epochs
    pub pred_epochs: Epochs,
    /// Minimum block height at which the next epoch may start
    pub next_epoch_min_start_height: BlockHeight,
    /// Minimum block time at which the next epoch may start
    pub next_epoch_min_start_time: DateTimeUtc,
    /// Established address generator
    pub address_gen: EstablishedAddressGen,
    /// Results of applying transactions
    pub results: BlockResults,
    /// Wrapper txs to be decrypted in the next block proposal
    #[cfg(feature = "ferveo-tpke")]
    pub tx_queue: TxQueue,
}

/// The block's state to write into the database.
pub struct BlockStateWrite<'a> {
    /// Merkle tree stores
    pub merkle_tree_stores: MerkleTreeStoresWrite<'a>,
    /// Header of the block
    pub header: Option<&'a Header>,
    /// Hash of the block
    pub hash: &'a BlockHash,
    /// Height of the block
    pub height: BlockHeight,
    /// Epoch of the block
    pub epoch: Epoch,
    /// Predecessor block epochs
    pub pred_epochs: &'a Epochs,
    /// Minimum block height at which the next epoch may start
    pub next_epoch_min_start_height: BlockHeight,
    /// Minimum block time at which the next epoch may start
    pub next_epoch_min_start_time: DateTimeUtc,
    /// Established address generator
    pub address_gen: &'a EstablishedAddressGen,
    /// Results of applying transactions
    pub results: &'a BlockResults,
    /// Wrapper txs to be decrypted in the next block proposal
    #[cfg(feature = "ferveo-tpke")]
    pub tx_queue: &'a TxQueue,
}

/// A database backend.
pub trait DB: std::fmt::Debug {
    /// A DB's cache
    type Cache;
    /// A handle for batch writes
    type WriteBatch: DBWriteBatch;

    /// Open the database from provided path
    fn open(
        db_path: impl AsRef<std::path::Path>,
        cache: Option<&Self::Cache>,
    ) -> Self;

    /// Flush data on the memory to persistent them
    fn flush(&self, wait: bool) -> Result<()>;

    /// Read the last committed block's metadata
    fn read_last_block(&mut self) -> Result<Option<BlockStateRead>>;

    /// Write block's metadata
    fn write_block(&mut self, state: BlockStateWrite) -> Result<()>;

    /// Read the block header with the given height from the DB
    fn read_block_header(&self, height: BlockHeight) -> Result<Option<Header>>;

    /// Read the merkle tree stores with the given height
    fn read_merkle_tree_stores(
        &self,
        height: BlockHeight,
    ) -> Result<Option<MerkleTreeStoresRead>>;

    /// Read the latest value for account subspace key from the DB
    fn read_subspace_val(&self, key: &Key) -> Result<Option<Vec<u8>>>;

    /// Read the value for account subspace key at the given height from the DB.
    /// In our `PersistentStorage` (rocksdb), to find a value from arbitrary
    /// height requires looking for diffs from the given `height`, possibly
    /// up to the `last_height`.
    fn read_subspace_val_with_height(
        &self,
        key: &Key,
        height: BlockHeight,
        last_height: BlockHeight,
    ) -> Result<Option<Vec<u8>>>;

    /// Write the value with the given height and account subspace key to the
    /// DB. Returns the size difference from previous value, if any, or the
    /// size of the value otherwise.
    fn write_subspace_val(
        &mut self,
        height: BlockHeight,
        key: &Key,
        value: impl AsRef<[u8]>,
    ) -> Result<i64>;

    /// Delete the value with the given height and account subspace key from the
    /// DB. Returns the size of the removed value, if any, 0 if no previous
    /// value was found.
    fn delete_subspace_val(
        &mut self,
        height: BlockHeight,
        key: &Key,
    ) -> Result<i64>;

    /// Start write batch.
    fn batch() -> Self::WriteBatch;

    /// Execute write batch.
    fn exec_batch(&mut self, batch: Self::WriteBatch) -> Result<()>;

    /// Batch write the value with the given height and account subspace key to
    /// the DB. Returns the size difference from previous value, if any, or
    /// the size of the value otherwise.
    fn batch_write_subspace_val(
        &self,
        batch: &mut Self::WriteBatch,
        height: BlockHeight,
        key: &Key,
        value: impl AsRef<[u8]>,
    ) -> Result<i64>;

    /// Batch delete the value with the given height and account subspace key
    /// from the DB. Returns the size of the removed value, if any, 0 if no
    /// previous value was found.
    fn batch_delete_subspace_val(
        &self,
        batch: &mut Self::WriteBatch,
        height: BlockHeight,
        key: &Key,
    ) -> Result<i64>;
}

/// A database prefix iterator.
pub trait DBIter<'iter> {
    /// The concrete type of the iterator
    type PrefixIter: Debug + Iterator<Item = (String, Vec<u8>, u64)>;

    /// Read account subspace key value pairs with the given prefix from the DB,
    /// ordered by the storage keys.
    fn iter_prefix(&'iter self, prefix: &Key) -> Self::PrefixIter;

    /// Read account subspace key value pairs with the given prefix from the DB,
    /// reverse ordered by the storage keys.
    fn rev_iter_prefix(&'iter self, prefix: &Key) -> Self::PrefixIter;

    /// Read results subspace key value pairs from the DB
    fn iter_results(&'iter self) -> Self::PrefixIter;
}

/// Atomic batch write.
pub trait DBWriteBatch {
    /// Insert a value into the database under the given key.
    fn put<K, V>(&mut self, key: K, value: V)
    where
        K: AsRef<[u8]>,
        V: AsRef<[u8]>;

    /// Removes the database entry for key. Does nothing if the key was not
    /// found.
    fn delete<K: AsRef<[u8]>>(&mut self, key: K);
}

impl<D, H> Storage<D, H>
where
    D: DB + for<'iter> DBIter<'iter>,
    H: StorageHasher,
{
    /// open up a new instance of the storage given path to db and chain id
    pub fn open(
        db_path: impl AsRef<std::path::Path>,
        chain_id: ChainId,
        native_token: Address,
        cache: Option<&D::Cache>,
    ) -> Self {
        let block = BlockStorage {
            tree: MerkleTree::default(),
            hash: BlockHash::default(),
            height: BlockHeight::default(),
            epoch: Epoch::default(),
            pred_epochs: Epochs::default(),
            results: BlockResults::default(),
        };
        Storage::<D, H> {
            db: D::open(db_path, cache),
            chain_id,
            block,
            header: None,
            last_height: BlockHeight(0),
            last_epoch: Epoch::default(),
            next_epoch_min_start_height: BlockHeight::default(),
            next_epoch_min_start_time: DateTimeUtc::now(),
            address_gen: EstablishedAddressGen::new(
                "Privacy is a function of liberty.",
            ),
            tx_index: TxIndex::default(),
            conversion_state: ConversionState::default(),
            #[cfg(feature = "ferveo-tpke")]
            tx_queue: TxQueue::default(),
            native_token,
        }
    }

    /// Load the full state at the last committed height, if any. Returns the
    /// Merkle root hash and the height of the committed block.
    pub fn load_last_state(&mut self) -> Result<()> {
        if let Some(BlockStateRead {
            merkle_tree_stores,
            hash,
            height,
            epoch,
            pred_epochs,
            next_epoch_min_start_height,
            next_epoch_min_start_time,
            results,
            address_gen,
            #[cfg(feature = "ferveo-tpke")]
            tx_queue,
        }) = self.db.read_last_block()?
        {
            self.block.tree = MerkleTree::new(merkle_tree_stores);
            self.block.hash = hash;
            self.block.height = height;
            self.block.epoch = epoch;
            self.block.results = results;
            self.block.pred_epochs = pred_epochs;
            self.last_height = height;
            self.last_epoch = epoch;
            self.next_epoch_min_start_height = next_epoch_min_start_height;
            self.next_epoch_min_start_time = next_epoch_min_start_time;
            self.address_gen = address_gen;
            if self.last_epoch.0 > 1 {
                // The derived conversions will be placed in MASP address space
                let masp_addr = masp();
                let key_prefix: Key = masp_addr.to_db_key().into();
                // Load up the conversions currently being given as query
                // results
                let state_key = key_prefix
                    .push(&(token::CONVERSION_KEY_PREFIX.to_owned()))
                    .map_err(Error::KeyError)?;
                self.conversion_state = types::decode(
                    self.read(&state_key)
                        .expect("unable to read conversion state")
                        .0
                        .expect("unable to find conversion state"),
                )
                .expect("unable to decode conversion state")
            }
            #[cfg(feature = "ferveo-tpke")]
            {
                self.tx_queue = tx_queue;
            }
            tracing::debug!("Loaded storage from DB");
        } else {
            tracing::info!("No state could be found");
        }
        Ok(())
    }

    /// Returns the Merkle root hash and the height of the committed block. If
    /// no block exists, returns None.
    pub fn get_state(&self) -> Option<(MerkleRoot, u64)> {
        if self.block.height.0 != 0 {
            Some((self.block.tree.root(), self.block.height.0))
        } else {
            None
        }
    }

    /// Persist the current block's state to the database
    pub fn commit(&mut self) -> Result<()> {
        let state = BlockStateWrite {
            merkle_tree_stores: self.block.tree.stores(),
            header: self.header.as_ref(),
            hash: &self.block.hash,
            height: self.block.height,
            epoch: self.block.epoch,
            results: &self.block.results,
            pred_epochs: &self.block.pred_epochs,
            next_epoch_min_start_height: self.next_epoch_min_start_height,
            next_epoch_min_start_time: self.next_epoch_min_start_time,
            address_gen: &self.address_gen,
            #[cfg(feature = "ferveo-tpke")]
            tx_queue: &self.tx_queue,
        };
        self.db.write_block(state)?;
        self.last_height = self.block.height;
        self.last_epoch = self.block.epoch;
        self.header = None;
        Ok(())
    }

    /// Find the root hash of the merkle tree
    pub fn merkle_root(&self) -> MerkleRoot {
        self.block.tree.root()
    }

    /// Check if the given key is present in storage. Returns the result and the
    /// gas cost.
    pub fn has_key(&self, key: &Key) -> Result<(bool, u64)> {
        Ok((self.block.tree.has_key(key)?, key.len() as _))
    }

    /// Returns a value from the specified subspace and the gas cost
    pub fn read(&self, key: &Key) -> Result<(Option<Vec<u8>>, u64)> {
        tracing::debug!("storage read key {}", key);
        let (present, gas) = self.has_key(key)?;
        if !present {
            return Ok((None, gas));
        }

        match self.db.read_subspace_val(key)? {
            Some(v) => {
                let gas = key.len() + v.len();
                Ok((Some(v), gas as _))
            }
            None => Ok((None, key.len() as _)),
        }
    }

    /// Returns a value from the specified subspace at the given height and the
    /// gas cost
    pub fn read_with_height(
        &self,
        key: &Key,
        height: BlockHeight,
    ) -> Result<(Option<Vec<u8>>, u64)> {
        if height >= self.last_height {
            self.read(key)
        } else {
            match self.db.read_subspace_val_with_height(
                key,
                height,
                self.last_height,
            )? {
                Some(v) => {
                    let gas = key.len() + v.len();
                    Ok((Some(v), gas as _))
                }
                None => Ok((None, key.len() as _)),
            }
        }
    }

    /// Returns a prefix iterator, ordered by storage keys, and the gas cost
    pub fn iter_prefix(
        &self,
        prefix: &Key,
    ) -> (<D as DBIter<'_>>::PrefixIter, u64) {
        (self.db.iter_prefix(prefix), prefix.len() as _)
    }

    /// Returns a prefix iterator, reverse ordered by storage keys, and the gas
    /// cost
    pub fn rev_iter_prefix(
        &self,
        prefix: &Key,
    ) -> (<D as DBIter<'_>>::PrefixIter, u64) {
        (self.db.rev_iter_prefix(prefix), prefix.len() as _)
    }

    /// Returns a prefix iterator and the gas cost
    pub fn iter_results(&self) -> (<D as DBIter<'_>>::PrefixIter, u64) {
        (self.db.iter_results(), 0)
    }

    /// Write a value to the specified subspace and returns the gas cost and the
    /// size difference
    pub fn write(
        &mut self,
        key: &Key,
        value: impl AsRef<[u8]>,
    ) -> Result<(u64, i64)> {
        // Note that this method is the same as `StorageWrite::write_bytes`,
        // but with gas and storage bytes len diff accounting
        tracing::debug!("storage write key {}", key,);
        let value = value.as_ref();
        self.block.tree.update(key, &value)?;

        let len = value.len();
        let gas = key.len() + len;
        let size_diff =
            self.db.write_subspace_val(self.block.height, key, value)?;
        Ok((gas as _, size_diff))
    }

    /// Delete the specified subspace and returns the gas cost and the size
    /// difference
    pub fn delete(&mut self, key: &Key) -> Result<(u64, i64)> {
        // Note that this method is the same as `StorageWrite::delete`,
        // but with gas and storage bytes len diff accounting
        let mut deleted_bytes_len = 0;
        if self.has_key(key)?.0 {
            self.block.tree.delete(key)?;
            deleted_bytes_len =
                self.db.delete_subspace_val(self.block.height, key)?;
        }
        let gas = key.len() + deleted_bytes_len as usize;
        Ok((gas as _, deleted_bytes_len))
    }

    /// Set the block header.
    /// The header is not in the Merkle tree as it's tracked by Tendermint.
    /// Hence, we don't update the tree when this is set.
    pub fn set_header(&mut self, header: Header) -> Result<()> {
        self.header = Some(header);
        Ok(())
    }

    /// Block data is in the Merkle tree as it's tracked by Tendermint in the
    /// block header. Hence, we don't update the tree when this is set.
    pub fn begin_block(
        &mut self,
        hash: BlockHash,
        height: BlockHeight,
    ) -> Result<()> {
        self.block.hash = hash;
        self.block.height = height;
        Ok(())
    }

    /// Get a validity predicate for the given account address and the gas cost
    /// for reading it.
    pub fn validity_predicate(
        &self,
        addr: &Address,
    ) -> Result<(Option<Vec<u8>>, u64)> {
        let key = if let Address::Implicit(_) = addr {
            parameters::storage::get_implicit_vp_key()
        } else {
            Key::validity_predicate(addr)
        };
        self.read(&key)
    }

    #[allow(dead_code)]
    /// Check if the given address exists on chain and return the gas cost.
    pub fn exists(&self, addr: &Address) -> Result<(bool, u64)> {
        let key = Key::validity_predicate(addr);
        self.has_key(&key)
    }

    /// Get the chain ID as a raw string
    pub fn get_chain_id(&self) -> (String, u64) {
        (self.chain_id.to_string(), CHAIN_ID_LENGTH as _)
    }

    /// Get the block height
    pub fn get_block_height(&self) -> (BlockHeight, u64) {
        (self.block.height, MIN_STORAGE_GAS)
    }

    /// Get the block hash
    pub fn get_block_hash(&self) -> (BlockHash, u64) {
        (self.block.hash.clone(), BLOCK_HASH_LENGTH as _)
    }

    /// Get the existence proof
    pub fn get_existence_proof(
        &self,
        key: &Key,
        value: MerkleValue,
        height: BlockHeight,
    ) -> Result<Proof> {
        if height >= self.get_block_height().0 {
            let MembershipProof::ICS23(proof) = self
                .block
                .tree
                .get_sub_tree_existence_proof(array::from_ref(key), vec![value])
                .map_err(Error::MerkleTreeError)?;
            self.block
                .tree
                .get_tendermint_proof(key, proof)
                .map_err(Error::MerkleTreeError)
        } else {
            match self.db.read_merkle_tree_stores(height)? {
                Some(stores) => {
                    let tree = MerkleTree::<H>::new(stores);
                    let MembershipProof::ICS23(proof) = tree
                        .get_sub_tree_existence_proof(
                            array::from_ref(key),
                            vec![value],
                        )
                        .map_err(Error::MerkleTreeError)?;
                    tree.get_tendermint_proof(key, proof)
                        .map_err(Error::MerkleTreeError)
                }
                None => Err(Error::NoMerkleTree { height }),
            }
        }
    }

    /// Get the non-existence proof
    pub fn get_non_existence_proof(
        &self,
        key: &Key,
        height: BlockHeight,
    ) -> Result<Proof> {
        if height >= self.last_height {
            Ok(self.block.tree.get_non_existence_proof(key)?)
        } else {
            match self.db.read_merkle_tree_stores(height)? {
                Some(stores) => Ok(MerkleTree::<H>::new(stores)
                    .get_non_existence_proof(key)?),
                None => Err(Error::NoMerkleTree { height }),
            }
        }
    }

    /// Get the current (yet to be committed) block epoch
    pub fn get_current_epoch(&self) -> (Epoch, u64) {
        (self.block.epoch, MIN_STORAGE_GAS)
    }

    /// Get the epoch of the last committed block
    pub fn get_last_epoch(&self) -> (Epoch, u64) {
        (self.last_epoch, MIN_STORAGE_GAS)
    }

    /// Initialize the first epoch. The first epoch begins at genesis time.
    pub fn init_genesis_epoch(
        &mut self,
        initial_height: BlockHeight,
        genesis_time: DateTimeUtc,
        parameters: &Parameters,
    ) -> Result<()> {
        let EpochDuration {
            min_num_of_blocks,
            min_duration,
        } = parameters.epoch_duration;
        self.next_epoch_min_start_height = initial_height + min_num_of_blocks;
        self.next_epoch_min_start_time = genesis_time + min_duration;
        self.update_epoch_in_merkle_tree()
    }

    /// Get the block header
    pub fn get_block_header(
        &self,
        height: Option<BlockHeight>,
    ) -> Result<(Option<Header>, u64)> {
        match height {
            Some(h) if h == self.get_block_height().0 => {
                Ok((self.header.clone(), MIN_STORAGE_GAS))
            }
            Some(h) => match self.db.read_block_header(h)? {
                Some(header) => {
                    let gas = header.encoded_len() as u64;
                    Ok((Some(header), gas))
                }
                None => Ok((None, MIN_STORAGE_GAS)),
            },
            None => Ok((self.header.clone(), MIN_STORAGE_GAS)),
        }
    }

    /// Initialize a new epoch when the current epoch is finished. Returns
    /// `true` on a new epoch.
    #[cfg(feature = "wasm-runtime")]
    pub fn update_epoch(
        &mut self,
        height: BlockHeight,
        time: DateTimeUtc,
    ) -> Result<bool> {
        let (parameters, _gas) =
            parameters::read(self).expect("Couldn't read protocol parameters");

        // Check if the current epoch is over
        let new_epoch = height >= self.next_epoch_min_start_height
            && time >= self.next_epoch_min_start_time;
        if new_epoch {
            // Begin a new epoch
            self.block.epoch = self.block.epoch.next();
            let EpochDuration {
                min_num_of_blocks,
                min_duration,
            } = parameters.epoch_duration;
            self.next_epoch_min_start_height = height + min_num_of_blocks;
            self.next_epoch_min_start_time = time + min_duration;
            // TODO put this into PoS parameters and pass it to tendermint
            // `consensus_params` on `InitChain` and `EndBlock`
            let evidence_max_age_num_blocks: u64 = 100000;
            self.block
                .pred_epochs
                .new_epoch(height, evidence_max_age_num_blocks);
            tracing::info!("Began a new epoch {}", self.block.epoch);
            self.update_allowed_conversions()?;
        }
        self.update_epoch_in_merkle_tree()?;
        Ok(new_epoch)
    }

    /// Get the current conversions
    pub fn get_conversion_state(&self) -> &ConversionState {
        &self.conversion_state
    }

    // Construct MASP asset type with given timestamp for given token
    #[cfg(feature = "wasm-runtime")]
    fn encode_asset_type(addr: Address, epoch: Epoch) -> AssetType {
        let new_asset_bytes = (addr, epoch.0)
            .try_to_vec()
            .expect("unable to serialize address and epoch");
        AssetType::new(new_asset_bytes.as_ref())
            .expect("unable to derive asset identifier")
    }

    #[cfg(feature = "wasm-runtime")]
    /// Update the MASP's allowed conversions
    fn update_allowed_conversions(&mut self) -> Result<()> {
        use masp_primitives::ff::PrimeField;
        use masp_primitives::transaction::components::Amount as MaspAmount;

        use crate::types::address::{masp_rewards, nam};

        // The derived conversions will be placed in MASP address space
        let masp_addr = masp();
        let key_prefix: Key = masp_addr.to_db_key().into();

        let masp_rewards = masp_rewards();
        // The total transparent value of the rewards being distributed
        let mut total_reward = token::Amount::from(0);

        // Construct MASP asset type for rewards. Always timestamp reward tokens
        // with the zeroth epoch to minimize the number of convert notes clients
        // have to use. This trick works under the assumption that reward tokens
        // from different epochs are exactly equivalent.
        let reward_asset_bytes = (nam(), 0u64)
            .try_to_vec()
            .expect("unable to serialize address and epoch");
        let reward_asset = AssetType::new(reward_asset_bytes.as_ref())
            .expect("unable to derive asset identifier");
        // Conversions from the previous to current asset for each address
        let mut current_convs = BTreeMap::<Address, AllowedConversion>::new();
        // Reward all tokens according to above reward rates
        for (addr, reward) in &masp_rewards {
            // Dispence a transparent reward in parallel to the shielded rewards
            let token_key = self.read(&token::balance_key(addr, &masp_addr));
            if let Ok((Some(addr_balance), _)) = token_key {
                // The reward for each reward.1 units of the current asset is
                // reward.0 units of the reward token
                let addr_bal: token::Amount =
                    types::decode(addr_balance).expect("invalid balance");
                // Since floor(a) + floor(b) <= floor(a+b), there will always be
                // enough rewards to reimburse users
                total_reward += (addr_bal * *reward).0;
            }
            // Provide an allowed conversion from previous timestamp. The
            // negative sign allows each instance of the old asset to be
            // cancelled out/replaced with the new asset
            let old_asset =
                Self::encode_asset_type(addr.clone(), self.last_epoch);
            let new_asset =
                Self::encode_asset_type(addr.clone(), self.block.epoch);
            current_convs.insert(
                addr.clone(),
                (MaspAmount::from_pair(old_asset, -(reward.1 as i64)).unwrap()
                    + MaspAmount::from_pair(new_asset, reward.1).unwrap()
                    + MaspAmount::from_pair(reward_asset, reward.0).unwrap())
                .into(),
            );
            // Add a conversion from the previous asset type
            self.conversion_state.assets.insert(
                old_asset,
                (addr.clone(), self.last_epoch, MaspAmount::zero().into(), 0),
            );
        }

        // Try to distribute Merkle leaf updating as evenly as possible across
        // multiple cores
        let num_threads = rayon::current_num_threads();
        // Put assets into vector to enable computation batching
        let assets: Vec<_> = self
            .conversion_state
            .assets
            .values_mut()
            .enumerate()
            .collect();
        // ceil(assets.len() / num_threads)
        let notes_per_thread_max = (assets.len() - 1) / num_threads + 1;
        // floor(assets.len() / num_threads)
        let notes_per_thread_min = assets.len() / num_threads;
        // Now on each core, add the latest conversion to each conversion
        let conv_notes: Vec<Node> = assets
            .into_par_iter()
            .with_min_len(notes_per_thread_min)
            .with_max_len(notes_per_thread_max)
            .map(|(idx, (addr, _epoch, conv, pos))| {
                // Use transitivity to update conversion
                *conv += current_convs[addr].clone();
                // Update conversion position to leaf we are about to create
                *pos = idx;
                // The merkle tree need only provide the conversion commitment,
                // the remaining information is provided through the storage API
                Node::new(conv.cmu().to_repr())
            })
            .collect();

        // Update the MASP's transparent reward token balance to ensure that it
        // is sufficiently backed to redeem rewards
        let reward_key = token::balance_key(&nam(), &masp_addr);
        if let Ok((Some(addr_bal), _)) = self.read(&reward_key) {
            // If there is already a balance, then add to it
            let addr_bal: token::Amount =
                types::decode(addr_bal).expect("invalid balance");
            let new_bal = types::encode(&(addr_bal + total_reward));
            self.write(&reward_key, new_bal)
                .expect("unable to update MASP transparent balance");
        } else {
            // Otherwise the rewards form the entirity of the reward token
            // balance
            self.write(&reward_key, types::encode(&total_reward))
                .expect("unable to update MASP transparent balance");
        }
        // Try to distribute Merkle tree construction as evenly as possible
        // across multiple cores
        // Merkle trees must have exactly 2^n leaves to be mergeable
        let mut notes_per_thread_rounded = 1;
        while notes_per_thread_max > notes_per_thread_rounded * 4 {
            notes_per_thread_rounded *= 2;
        }
        // Make the sub-Merkle trees in parallel
        let tree_parts: Vec<_> = conv_notes
            .par_chunks(notes_per_thread_rounded)
            .map(FrozenCommitmentTree::new)
            .collect();

        // Keep the merkle root from the old tree for transactions constructed
        // close to the epoch boundary
        self.conversion_state.prev_root = self.conversion_state.tree.root();

        // Convert conversion vector into tree so that Merkle paths can be
        // obtained
        self.conversion_state.tree = FrozenCommitmentTree::merge(&tree_parts);

        // Add purely decoding entries to the assets map. These will be
        // overwritten before the creation of the next commitment tree
        for addr in masp_rewards.keys() {
            // Add the decoding entry for the new asset type. An uncommited
            // node position is used since this is not a conversion.
            let new_asset =
                Self::encode_asset_type(addr.clone(), self.block.epoch);
            self.conversion_state.assets.insert(
                new_asset,
                (
                    addr.clone(),
                    self.block.epoch,
                    MaspAmount::zero().into(),
                    self.conversion_state.tree.size(),
                ),
            );
        }

        // Save the current conversion state in order to avoid computing
        // conversion commitments from scratch in the next epoch
        let state_key = key_prefix
            .push(&(token::CONVERSION_KEY_PREFIX.to_owned()))
            .map_err(Error::KeyError)?;
        self.write(&state_key, types::encode(&self.conversion_state))
            .expect("unable to save current conversion state");
        Ok(())
    }

    /// Update the merkle tree with epoch data
    fn update_epoch_in_merkle_tree(&mut self) -> Result<()> {
        let key_prefix: Key =
            Address::Internal(InternalAddress::PoS).to_db_key().into();

        let key = key_prefix
            .push(&"epoch_start_height".to_string())
            .map_err(Error::KeyError)?;
        self.block
            .tree
            .update(&key, types::encode(&self.next_epoch_min_start_height))?;

        let key = key_prefix
            .push(&"epoch_start_time".to_string())
            .map_err(Error::KeyError)?;
        self.block
            .tree
            .update(&key, types::encode(&self.next_epoch_min_start_time))?;

        let key = key_prefix
            .push(&"current_epoch".to_string())
            .map_err(Error::KeyError)?;
        self.block
            .tree
            .update(&key, types::encode(&self.block.epoch))?;

        Ok(())
    }

    /// Start write batch.
    fn batch() -> D::WriteBatch {
        D::batch()
    }

    /// Execute write batch.
    fn exec_batch(&mut self, batch: D::WriteBatch) -> Result<()> {
        self.db.exec_batch(batch)
    }

    /// Batch write the value with the given height and account subspace key to
    /// the DB. Returns the size difference from previous value, if any, or
    /// the size of the value otherwise.
    fn batch_write_subspace_val(
        &mut self,
        batch: &mut D::WriteBatch,
        key: &Key,
        value: impl AsRef<[u8]>,
    ) -> Result<i64> {
        let value = value.as_ref();
        self.block.tree.update(key, value)?;
        self.db
            .batch_write_subspace_val(batch, self.block.height, key, value)
    }

    /// Batch delete the value with the given height and account subspace key
    /// from the DB. Returns the size of the removed value, if any, 0 if no
    /// previous value was found.
    fn batch_delete_subspace_val(
        &mut self,
        batch: &mut D::WriteBatch,
        key: &Key,
    ) -> Result<i64> {
        self.block.tree.delete(key)?;
        self.db
            .batch_delete_subspace_val(batch, self.block.height, key)
    }
}

impl<'iter, D, H> StorageRead<'iter> for Storage<D, H>
where
    D: DB + for<'iter_> DBIter<'iter_>,
    H: StorageHasher,
{
    type PrefixIter = <D as DBIter<'iter>>::PrefixIter;

    fn read_bytes(
        &self,
        key: &crate::types::storage::Key,
    ) -> std::result::Result<Option<Vec<u8>>, storage_api::Error> {
        self.db.read_subspace_val(key).into_storage_result()
    }

    fn has_key(
        &self,
        key: &crate::types::storage::Key,
    ) -> std::result::Result<bool, storage_api::Error> {
        self.block.tree.has_key(key).into_storage_result()
    }

    fn iter_prefix(
        &'iter self,
        prefix: &crate::types::storage::Key,
    ) -> std::result::Result<Self::PrefixIter, storage_api::Error> {
        Ok(self.db.iter_prefix(prefix))
    }

    fn rev_iter_prefix(
        &'iter self,
        prefix: &crate::types::storage::Key,
    ) -> std::result::Result<Self::PrefixIter, storage_api::Error> {
        Ok(self.db.rev_iter_prefix(prefix))
    }

    fn iter_next(
        &self,
        iter: &mut Self::PrefixIter,
    ) -> std::result::Result<Option<(String, Vec<u8>)>, storage_api::Error>
    {
        Ok(iter.next().map(|(key, val, _gas)| (key, val)))
    }

    fn get_chain_id(&self) -> std::result::Result<String, storage_api::Error> {
        Ok(self.chain_id.to_string())
    }

    fn get_block_height(
        &self,
    ) -> std::result::Result<BlockHeight, storage_api::Error> {
        Ok(self.block.height)
    }

    fn get_block_hash(
        &self,
    ) -> std::result::Result<BlockHash, storage_api::Error> {
        Ok(self.block.hash.clone())
    }

    fn get_block_epoch(
        &self,
    ) -> std::result::Result<Epoch, storage_api::Error> {
        Ok(self.block.epoch)
    }

    fn get_tx_index(&self) -> std::result::Result<TxIndex, storage_api::Error> {
        Ok(self.tx_index)
    }

    fn get_native_token(
        &self,
    ) -> std::result::Result<Address, storage_api::Error> {
        Ok(self.native_token.clone())
    }
}

impl<D, H> StorageWrite for Storage<D, H>
where
    D: DB + for<'iter> DBIter<'iter>,
    H: StorageHasher,
{
    fn write_bytes(
        &mut self,
        key: &crate::types::storage::Key,
        val: impl AsRef<[u8]>,
    ) -> storage_api::Result<()> {
        // Note that this method is the same as `Storage::write`, but without
        // gas and storage bytes len diff accounting, because it can only be
        // used by the protocol that has a direct mutable access to storage
        let val = val.as_ref();
        self.block.tree.update(key, &val).into_storage_result()?;
        let _ = self
            .db
            .write_subspace_val(self.block.height, key, val)
            .into_storage_result()?;
        Ok(())
    }

    fn delete(
        &mut self,
        key: &crate::types::storage::Key,
    ) -> storage_api::Result<()> {
        // Note that this method is the same as `Storage::delete`, but without
        // gas and storage bytes len diff accounting, because it can only be
        // used by the protocol that has a direct mutable access to storage
        self.block.tree.delete(key).into_storage_result()?;
        let _ = self
            .db
            .delete_subspace_val(self.block.height, key)
            .into_storage_result()?;
        Ok(())
    }
}

impl<D, H> StorageWrite for &mut Storage<D, H>
where
    D: DB + for<'iter> DBIter<'iter>,
    H: StorageHasher,
{
    fn write<T: borsh::BorshSerialize>(
        &mut self,
        key: &crate::types::storage::Key,
        val: T,
    ) -> storage_api::Result<()> {
        let val = val.try_to_vec().unwrap();
        self.write_bytes(key, val)
    }

    fn write_bytes(
        &mut self,
        key: &crate::types::storage::Key,
        val: impl AsRef<[u8]>,
    ) -> storage_api::Result<()> {
        let _ = self
            .db
            .write_subspace_val(self.block.height, key, val)
            .into_storage_result()?;
        Ok(())
    }

    fn delete(
        &mut self,
        key: &crate::types::storage::Key,
    ) -> storage_api::Result<()> {
        let _ = self
            .db
            .delete_subspace_val(self.block.height, key)
            .into_storage_result()?;
        Ok(())
    }
}

impl From<MerkleTreeError> for Error {
    fn from(error: MerkleTreeError) -> Self {
        Self::MerkleTreeError(error)
    }
}

/// Helpers for testing components that depend on storage
#[cfg(any(test, feature = "testing"))]
pub mod testing {
    use super::mockdb::MockDB;
    use super::*;
    use crate::ledger::storage::traits::Sha256Hasher;
    use crate::types::address;
    /// Storage with a mock DB for testing
    pub type TestStorage = Storage<MockDB, Sha256Hasher>;

    impl Default for TestStorage {
        fn default() -> Self {
            let chain_id = ChainId::default();
            let tree = MerkleTree::default();
            let block = BlockStorage {
                tree,
                hash: BlockHash::default(),
                height: BlockHeight::default(),
                epoch: Epoch::default(),
                pred_epochs: Epochs::default(),
                results: BlockResults::default(),
            };
            Self {
                db: MockDB::default(),
                chain_id,
                block,
                header: None,
                last_height: BlockHeight(0),
                last_epoch: Epoch::default(),
                next_epoch_min_start_height: BlockHeight::default(),
                next_epoch_min_start_time: DateTimeUtc::now(),
                address_gen: EstablishedAddressGen::new(
                    "Test address generator seed",
                ),
                tx_index: TxIndex::default(),
                conversion_state: ConversionState::default(),
                #[cfg(feature = "ferveo-tpke")]
                tx_queue: TxQueue::default(),
                native_token: address::nam(),
            }
        }
    }
}

#[cfg(test)]
mod tests {
    use chrono::{TimeZone, Utc};
    use proptest::prelude::*;
    use rust_decimal_macros::dec;

    use super::testing::*;
    use super::*;
    use crate::ledger::parameters::{self, Parameters};
    use crate::types::time::{self, Duration};

    prop_compose! {
        /// Setup test input data with arbitrary epoch duration, epoch start
        /// height and time, and a block height and time that are greater than
        /// the epoch start height and time, and the change to be applied to
        /// the epoch duration parameters.
        fn arb_and_epoch_duration_start_and_block()
        (
            start_height in 0..1000_u64,
            start_time in 0..10000_i64,
            min_num_of_blocks in 1..10_u64,
            min_duration in 1..100_i64,
            max_expected_time_per_block in 1..100_i64,
        )
        (
            min_num_of_blocks in Just(min_num_of_blocks),
            min_duration in Just(min_duration),
            max_expected_time_per_block in Just(max_expected_time_per_block),
            start_height in Just(start_height),
            start_time in Just(start_time),
            block_height in start_height + 1..(start_height + 2 * min_num_of_blocks as u64),
            block_time in start_time + 1..(start_time + 2 * min_duration),
            // Delta will be applied on the `min_num_of_blocks` parameter
            min_blocks_delta in -(min_num_of_blocks as i64 - 1)..5,
            // Delta will be applied on the `min_duration` parameter
            min_duration_delta in -(min_duration as i64 - 1)..50,
            // Delta will be applied on the `max_expected_time_per_block` parameter
            max_time_per_block_delta in -(max_expected_time_per_block as i64 - 1)..50,
        ) -> (EpochDuration, i64, BlockHeight, DateTimeUtc, BlockHeight, DateTimeUtc,
                i64, i64, i64) {
            let epoch_duration = EpochDuration {
                min_num_of_blocks,
                min_duration: Duration::seconds(min_duration).into(),
            };
            (epoch_duration, max_expected_time_per_block,
                BlockHeight(start_height), Utc.timestamp_opt(start_time, 0).single().expect("expected valid timestamp").into(),
                BlockHeight(block_height), Utc.timestamp_opt(block_time, 0).single().expect("expected valid timestamp").into(),
                min_blocks_delta, min_duration_delta, max_time_per_block_delta)
        }
    }

    proptest! {
        /// Test that:
        /// 1. When the minimum blocks have been created since the epoch
        ///    start height and minimum time passed since the epoch start time,
        ///    a new epoch must start.
        /// 2. When the epoch duration parameters change, the current epoch's
        ///    duration doesn't change, but the next one does.
        #[test]
        fn update_epoch_after_its_duration(
            (epoch_duration, max_expected_time_per_block, start_height, start_time, block_height, block_time,
            min_blocks_delta, min_duration_delta, max_time_per_block_delta)
            in arb_and_epoch_duration_start_and_block())
        {
            let mut storage = TestStorage {
                next_epoch_min_start_height:
                    start_height + epoch_duration.min_num_of_blocks,
                next_epoch_min_start_time:
                    start_time + epoch_duration.min_duration,
                ..Default::default()
            };
            let mut parameters = Parameters {
                epoch_duration: epoch_duration.clone(),
                max_expected_time_per_block: Duration::seconds(max_expected_time_per_block).into(),
                vp_whitelist: vec![],
                tx_whitelist: vec![],
<<<<<<< HEAD
                implicit_vp: vec![],
=======
                epochs_per_year: 100,
                pos_gain_p: dec!(0.1),
                pos_gain_d: dec!(0.1),
                staked_ratio: dec!(0.1),
                pos_inflation_amount: 0,

>>>>>>> 14639ad8
            };
            parameters.init_storage(&mut storage);

            let epoch_before = storage.last_epoch;
            assert_eq!(epoch_before, storage.block.epoch);

            // Try to apply the epoch update
            storage.update_epoch(block_height, block_time).unwrap();

            // Test for 1.
            if block_height.0 - start_height.0
                >= epoch_duration.min_num_of_blocks as u64
                && time::duration_passed(
                    block_time,
                    start_time,
                    epoch_duration.min_duration,
                )
            {
                assert_eq!(storage.block.epoch, epoch_before.next());
                assert_eq!(storage.next_epoch_min_start_height,
                    block_height + epoch_duration.min_num_of_blocks);
                assert_eq!(storage.next_epoch_min_start_time,
                    block_time + epoch_duration.min_duration);
                assert_eq!(
                    storage.block.pred_epochs.get_epoch(BlockHeight(block_height.0 - 1)),
                    Some(epoch_before));
                assert_eq!(
                    storage.block.pred_epochs.get_epoch(block_height),
                    Some(epoch_before.next()));
            } else {
                assert_eq!(storage.block.epoch, epoch_before);
                assert_eq!(
                    storage.block.pred_epochs.get_epoch(BlockHeight(block_height.0 - 1)),
                    Some(epoch_before));
                assert_eq!(
                    storage.block.pred_epochs.get_epoch(block_height),
                    Some(epoch_before));
            }
            // Last epoch should only change when the block is committed
            assert_eq!(storage.last_epoch, epoch_before);

            // Update the epoch duration parameters
            parameters.epoch_duration.min_num_of_blocks =
                (parameters.epoch_duration.min_num_of_blocks as i64 + min_blocks_delta) as u64;
            let min_duration: i64 = parameters.epoch_duration.min_duration.0 as _;
            parameters.epoch_duration.min_duration =
                Duration::seconds(min_duration + min_duration_delta).into();
            parameters.max_expected_time_per_block =
                Duration::seconds(max_expected_time_per_block + max_time_per_block_delta).into();
            parameters::update_max_expected_time_per_block_parameter(&mut storage, &parameters.max_expected_time_per_block).unwrap();
            parameters::update_epoch_parameter(&mut storage, &parameters.epoch_duration).unwrap();

            // Test for 2.
            let epoch_before = storage.block.epoch;
            let height_of_update = storage.next_epoch_min_start_height.0 ;
            let time_of_update = storage.next_epoch_min_start_time;
            let height_before_update = BlockHeight(height_of_update - 1);
            let height_of_update = BlockHeight(height_of_update);
            let time_before_update = time_of_update - Duration::seconds(1);

            // No update should happen before both epoch duration conditions are
            // satisfied
            storage.update_epoch(height_before_update, time_before_update).unwrap();
            assert_eq!(storage.block.epoch, epoch_before);
            storage.update_epoch(height_of_update, time_before_update).unwrap();
            assert_eq!(storage.block.epoch, epoch_before);
            storage.update_epoch(height_before_update, time_of_update).unwrap();
            assert_eq!(storage.block.epoch, epoch_before);

            // Update should happen at this or after this height and time
            storage.update_epoch(height_of_update, time_of_update).unwrap();
            assert_eq!(storage.block.epoch, epoch_before.next());
            // The next epoch's minimum duration should change
            assert_eq!(storage.next_epoch_min_start_height,
                height_of_update + parameters.epoch_duration.min_num_of_blocks);
            assert_eq!(storage.next_epoch_min_start_time,
                time_of_update + parameters.epoch_duration.min_duration);
        }
    }
}<|MERGE_RESOLUTION|>--- conflicted
+++ resolved
@@ -1272,16 +1272,12 @@
                 max_expected_time_per_block: Duration::seconds(max_expected_time_per_block).into(),
                 vp_whitelist: vec![],
                 tx_whitelist: vec![],
-<<<<<<< HEAD
                 implicit_vp: vec![],
-=======
                 epochs_per_year: 100,
                 pos_gain_p: dec!(0.1),
                 pos_gain_d: dec!(0.1),
                 staked_ratio: dec!(0.1),
                 pos_inflation_amount: 0,
-
->>>>>>> 14639ad8
             };
             parameters.init_storage(&mut storage);
 
