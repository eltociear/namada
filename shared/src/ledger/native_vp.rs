//! Native validity predicate interface associated with internal accounts such
//! as the PoS and IBC modules.
use std::cell::RefCell;
use std::collections::BTreeSet;

use super::storage_api::{self, ResultExt, StorageRead};
pub use super::vp_env::VpEnv;
use crate::ledger::gas::VpGasMeter;
use crate::ledger::storage::write_log::WriteLog;
use crate::ledger::storage::{Storage, StorageHasher};
use crate::ledger::{storage, vp_env};
use crate::proto::Tx;
use crate::types::address::{Address, InternalAddress};
use crate::types::hash::Hash;
use crate::types::storage::{BlockHash, BlockHeight, Epoch, Key, TxIndex};
use crate::vm::prefix_iter::PrefixIterators;
use crate::vm::WasmCacheAccess;

/// Possible error in a native VP host function call
/// The `storage_api::Error` may wrap the `vp_env::RuntimeError` and can
/// be extended with other custom errors when using `trait VpEnv`.
pub type Error = storage_api::Error;

/// A native VP module should implement its validation logic using this trait.
pub trait NativeVp {
    /// The address of this VP
    const ADDR: InternalAddress;

    /// Error type for the methods' results.
    type Error: std::error::Error;

    /// Run the validity predicate
    fn validate_tx(
        &self,
        tx_data: &[u8],
        keys_changed: &BTreeSet<Key>,
        verifiers: &BTreeSet<Address>,
    ) -> std::result::Result<bool, Self::Error>;
}

/// A validity predicate's host context.
///
/// This is similar to [`crate::vm::host_env::VpCtx`], but without the VM
/// wrapper types and `eval_runner` field. The references must not be changed
/// when [`Ctx`] is mutable.
#[derive(Debug)]
pub struct Ctx<'a, DB, H, CA>
where
    DB: storage::DB + for<'iter> storage::DBIter<'iter>,
    H: StorageHasher,
    CA: WasmCacheAccess,
{
    /// The address of the account that owns the VP
    pub address: &'a Address,
    /// Storage prefix iterators.
    pub iterators: RefCell<PrefixIterators<'a, DB>>,
    /// VP gas meter.
    pub gas_meter: RefCell<VpGasMeter>,
    /// Read-only access to the storage.
    pub storage: &'a Storage<DB, H>,
    /// Read-only access to the write log.
    pub write_log: &'a WriteLog,
    /// The transaction code is used for signature verification
    pub tx: &'a Tx,
    /// The transaction index is used to obtain the shielded transaction's
    /// parent
    pub tx_index: &'a TxIndex,
    /// The storage keys that have been changed. Used for calls to `eval`.
    pub keys_changed: &'a BTreeSet<Key>,
    /// The verifiers whose validity predicates should be triggered. Used for
    /// calls to `eval`.
    pub verifiers: &'a BTreeSet<Address>,
    /// VP WASM compilation cache
    #[cfg(feature = "wasm-runtime")]
    pub vp_wasm_cache: crate::vm::wasm::VpCache<CA>,
    /// To avoid unused parameter without "wasm-runtime" feature
    #[cfg(not(feature = "wasm-runtime"))]
    pub cache_access: std::marker::PhantomData<CA>,
}

/// Read access to the prior storage (state before tx execution) via
/// [`trait@StorageRead`].
#[derive(Debug)]
pub struct CtxPreStorageRead<'view, 'a: 'view, DB, H, CA>
where
    DB: storage::DB + for<'iter> storage::DBIter<'iter>,
    H: StorageHasher,
    CA: WasmCacheAccess,
{
    ctx: &'view Ctx<'a, DB, H, CA>,
}

/// Read access to the posterior storage (state after tx execution) via
/// [`trait@StorageRead`].
#[derive(Debug)]
pub struct CtxPostStorageRead<'view, 'a: 'view, DB, H, CA>
where
    DB: storage::DB + for<'iter> storage::DBIter<'iter>,
    H: StorageHasher,
    CA: WasmCacheAccess,
{
    ctx: &'view Ctx<'a, DB, H, CA>,
}

impl<'a, DB, H, CA> Ctx<'a, DB, H, CA>
where
    DB: 'static + storage::DB + for<'iter> storage::DBIter<'iter>,
    H: 'static + StorageHasher,
    CA: 'static + WasmCacheAccess,
{
    /// Initialize a new context for native VP call
    #[allow(clippy::too_many_arguments)]
    pub fn new(
        address: &'a Address,
        storage: &'a Storage<DB, H>,
        write_log: &'a WriteLog,
        tx: &'a Tx,
        tx_index: &'a TxIndex,
        gas_meter: VpGasMeter,
        keys_changed: &'a BTreeSet<Key>,
        verifiers: &'a BTreeSet<Address>,
        #[cfg(feature = "wasm-runtime")]
        vp_wasm_cache: crate::vm::wasm::VpCache<CA>,
    ) -> Self {
        Self {
            address,
            iterators: RefCell::new(PrefixIterators::default()),
            gas_meter: RefCell::new(gas_meter),
            storage,
            write_log,
            tx,
            tx_index,
            keys_changed,
            verifiers,
            #[cfg(feature = "wasm-runtime")]
            vp_wasm_cache,
            #[cfg(not(feature = "wasm-runtime"))]
            cache_access: std::marker::PhantomData,
        }
    }

    /// Add a gas cost incured in a validity predicate
    pub fn add_gas(&self, used_gas: u64) -> Result<(), vp_env::RuntimeError> {
        vp_env::add_gas(&mut *self.gas_meter.borrow_mut(), used_gas)
    }

    /// Read access to the prior storage (state before tx execution)
    /// via [`trait@StorageRead`].
    pub fn pre<'view>(&'view self) -> CtxPreStorageRead<'view, 'a, DB, H, CA> {
        CtxPreStorageRead { ctx: self }
    }

    /// Read access to the posterior storage (state after tx execution)
    /// via [`trait@StorageRead`].
    pub fn post<'view>(
        &'view self,
    ) -> CtxPostStorageRead<'view, 'a, DB, H, CA> {
        CtxPostStorageRead { ctx: self }
    }
}

impl<'view, 'a, DB, H, CA> StorageRead<'view>
    for CtxPreStorageRead<'view, 'a, DB, H, CA>
where
    DB: 'static + storage::DB + for<'iter> storage::DBIter<'iter>,
    H: 'static + StorageHasher,
    CA: 'static + WasmCacheAccess,
{
    type PrefixIter = <DB as storage::DBIter<'a>>::PrefixIter;

    fn read_bytes(
        &self,
        key: &crate::types::storage::Key,
    ) -> Result<Option<Vec<u8>>, storage_api::Error> {
        vp_env::read_pre(
            &mut *self.ctx.gas_meter.borrow_mut(),
            self.ctx.storage,
            self.ctx.write_log,
            key,
        )
        .into_storage_result()
    }

    fn has_key(
        &self,
        key: &crate::types::storage::Key,
    ) -> Result<bool, storage_api::Error> {
        vp_env::has_key_pre(
            &mut *self.ctx.gas_meter.borrow_mut(),
            self.ctx.storage,
            key,
        )
        .into_storage_result()
    }

    fn rev_iter_prefix(
        &self,
        prefix: &crate::types::storage::Key,
    ) -> storage_api::Result<Self::PrefixIter> {
        self.ctx.rev_iter_prefix(prefix).into_storage_result()
    }

    fn iter_next(
        &self,
        iter: &mut Self::PrefixIter,
    ) -> Result<Option<(String, Vec<u8>)>, storage_api::Error> {
        vp_env::iter_pre_next::<DB>(&mut *self.ctx.gas_meter.borrow_mut(), iter)
            .into_storage_result()
    }

    // ---- Methods below are implemented in `self.ctx`, because they are
    //      the same in `pre/post` ----

    fn iter_prefix(
        &self,
        prefix: &crate::types::storage::Key,
    ) -> Result<Self::PrefixIter, storage_api::Error> {
        self.ctx.iter_prefix(prefix)
    }

    fn get_chain_id(&self) -> Result<String, storage_api::Error> {
        self.ctx.get_chain_id()
    }

    fn get_block_height(&self) -> Result<BlockHeight, storage_api::Error> {
        self.ctx.get_block_height()
    }

    fn get_block_hash(&self) -> Result<BlockHash, storage_api::Error> {
        self.ctx.get_block_hash()
    }

    fn get_block_epoch(&self) -> Result<Epoch, storage_api::Error> {
        self.ctx.get_block_epoch()
    }

    fn get_tx_index(&self) -> Result<TxIndex, storage_api::Error> {
        self.ctx.get_tx_index().into_storage_result()
    }
}

impl<'view, 'a, DB, H, CA> StorageRead<'view>
    for CtxPostStorageRead<'view, 'a, DB, H, CA>
where
    DB: 'static + storage::DB + for<'iter> storage::DBIter<'iter>,
    H: 'static + StorageHasher,
    CA: 'static + WasmCacheAccess,
{
    type PrefixIter = <DB as storage::DBIter<'a>>::PrefixIter;

    fn read_bytes(
        &self,
        key: &crate::types::storage::Key,
    ) -> Result<Option<Vec<u8>>, storage_api::Error> {
        vp_env::read_post(
            &mut *self.ctx.gas_meter.borrow_mut(),
            self.ctx.storage,
            self.ctx.write_log,
            key,
        )
        .into_storage_result()
    }

    fn has_key(
        &self,
        key: &crate::types::storage::Key,
    ) -> Result<bool, storage_api::Error> {
        vp_env::has_key_post(
            &mut *self.ctx.gas_meter.borrow_mut(),
            self.ctx.storage,
            self.ctx.write_log,
            key,
        )
        .into_storage_result()
    }

    fn rev_iter_prefix(
        &self,
        prefix: &crate::types::storage::Key,
    ) -> storage_api::Result<Self::PrefixIter> {
        self.ctx.rev_iter_prefix(prefix).into_storage_result()
    }

    fn iter_next(
        &self,
        iter: &mut Self::PrefixIter,
    ) -> Result<Option<(String, Vec<u8>)>, storage_api::Error> {
        vp_env::iter_post_next::<DB>(
            &mut *self.ctx.gas_meter.borrow_mut(),
            self.ctx.write_log,
            iter,
        )
        .into_storage_result()
    }

    // ---- Methods below are implemented in `self.ctx`, because they are
    //      the same in `pre/post` ----

    fn iter_prefix(
        &self,
        prefix: &crate::types::storage::Key,
    ) -> Result<Self::PrefixIter, storage_api::Error> {
        self.ctx.iter_prefix(prefix)
    }

    fn get_chain_id(&self) -> Result<String, storage_api::Error> {
        self.ctx.get_chain_id()
    }

    fn get_block_height(&self) -> Result<BlockHeight, storage_api::Error> {
        self.ctx.get_block_height()
    }

    fn get_block_hash(&self) -> Result<BlockHash, storage_api::Error> {
        self.ctx.get_block_hash()
    }

    fn get_block_epoch(&self) -> Result<Epoch, storage_api::Error> {
        self.ctx.get_block_epoch()
    }

    fn get_tx_index(&self) -> Result<TxIndex, storage_api::Error> {
        self.ctx.get_tx_index().into_storage_result()
    }
}

impl<'view, 'a: 'view, DB, H, CA> VpEnv<'view> for Ctx<'a, DB, H, CA>
where
    DB: 'static + storage::DB + for<'iter> storage::DBIter<'iter>,
    H: 'static + StorageHasher,
    CA: 'static + WasmCacheAccess,
{
    type Post = CtxPostStorageRead<'view, 'a, DB, H, CA>;
    type Pre = CtxPreStorageRead<'view, 'a, DB, H, CA>;
    type PrefixIter = <DB as storage::DBIter<'a>>::PrefixIter;

    fn pre(&'view self) -> Self::Pre {
        CtxPreStorageRead { ctx: self }
    }

    fn post(&'view self) -> Self::Post {
        CtxPostStorageRead { ctx: self }
    }

    fn read_temp<T: borsh::BorshDeserialize>(
        &self,
        key: &Key,
    ) -> Result<Option<T>, storage_api::Error> {
        vp_env::read_temp(
            &mut *self.gas_meter.borrow_mut(),
            self.write_log,
            key,
        )
        .map(|data| data.and_then(|t| T::try_from_slice(&t[..]).ok()))
        .into_storage_result()
    }

    fn read_bytes_temp(
        &self,
        key: &Key,
    ) -> Result<Option<Vec<u8>>, storage_api::Error> {
        vp_env::read_temp(
            &mut *self.gas_meter.borrow_mut(),
            self.write_log,
            key,
        )
        .into_storage_result()
    }

    fn get_chain_id(&'view self) -> Result<String, storage_api::Error> {
        vp_env::get_chain_id(&mut *self.gas_meter.borrow_mut(), self.storage)
            .into_storage_result()
    }

    fn get_block_height(
        &'view self,
    ) -> Result<BlockHeight, storage_api::Error> {
        vp_env::get_block_height(
            &mut *self.gas_meter.borrow_mut(),
            self.storage,
        )
        .into_storage_result()
    }

    fn get_block_hash(&'view self) -> Result<BlockHash, storage_api::Error> {
        vp_env::get_block_hash(&mut *self.gas_meter.borrow_mut(), self.storage)
            .into_storage_result()
    }

    fn get_block_epoch(&'view self) -> Result<Epoch, storage_api::Error> {
        vp_env::get_block_epoch(&mut *self.gas_meter.borrow_mut(), self.storage)
            .into_storage_result()
    }

    fn get_tx_index(&'view self) -> Result<TxIndex, Self::Error> {
        vp_env::get_tx_index(&mut *self.gas_meter.borrow_mut(), self.tx_index)
    }

    fn iter_prefix(
        &'view self,
        prefix: &Key,
    ) -> Result<Self::PrefixIter, storage_api::Error> {
        vp_env::iter_prefix(
            &mut *self.gas_meter.borrow_mut(),
            self.storage,
            prefix,
        )
        .into_storage_result()
    }

    fn rev_iter_prefix(
        &self,
        prefix: &Key,
    ) -> Result<Self::PrefixIter, storage_api::Error> {
        vp_env::rev_iter_prefix(
            &mut *self.gas_meter.borrow_mut(),
            self.storage,
            prefix,
        )
        .into_storage_result()
    }

    fn eval(
        &self,
        vp_code: Vec<u8>,
        input_data: Vec<u8>,
    ) -> Result<bool, storage_api::Error> {
        #[cfg(feature = "wasm-runtime")]
        {
            use std::marker::PhantomData;

            use crate::vm::host_env::VpCtx;
            use crate::vm::wasm::run::VpEvalWasm;

            let eval_runner = VpEvalWasm {
                db: PhantomData,
                hasher: PhantomData,
                cache_access: PhantomData,
            };
            let mut iterators: PrefixIterators<'_, DB> =
                PrefixIterators::default();
            let mut result_buffer: Option<Vec<u8>> = None;
            let mut vp_wasm_cache = self.vp_wasm_cache.clone();

            let ctx = VpCtx::new(
                self.address,
                self.storage,
                self.write_log,
                &mut *self.gas_meter.borrow_mut(),
                self.tx,
                self.tx_index,
                &mut iterators,
                self.verifiers,
                &mut result_buffer,
                self.keys_changed,
                &eval_runner,
                &mut vp_wasm_cache,
            );
            match eval_runner.eval_native_result(ctx, vp_code, input_data) {
                Ok(result) => Ok(result),
                Err(err) => {
                    tracing::warn!(
                        "VP eval from a native VP failed with: {}",
                        err
                    );
                    Ok(false)
                }
            }
        }

        #[cfg(not(feature = "wasm-runtime"))]
        {
            // This line is here to prevent unused var clippy warning
            let _ = (vp_code, input_data);
            unimplemented!(
                "The \"wasm-runtime\" feature must be enabled to use the \
                 `eval` function."
            )
        }
    }

    fn verify_tx_signature(
        &self,
        pk: &crate::types::key::common::PublicKey,
        sig: &crate::types::key::common::Signature,
    ) -> Result<bool, storage_api::Error> {
        Ok(self.tx.verify_sig(pk, sig).is_ok())
    }

<<<<<<< HEAD
    fn verify_masp(&self, _tx: Vec<u8>) -> Result<bool, Self::Error> {
        unimplemented!("no masp native vp")
    }

    fn get_tx_code_hash(&self) -> Result<Hash, Self::Error> {
=======
    fn get_tx_code_hash(&self) -> Result<Hash, storage_api::Error> {
>>>>>>> 836a6dea
        vp_env::get_tx_code_hash(&mut *self.gas_meter.borrow_mut(), self.tx)
            .into_storage_result()
    }

    fn read_pre<T: borsh::BorshDeserialize>(
        &'view self,
        key: &Key,
    ) -> Result<Option<T>, Self::Error> {
        self.pre().read(key).map_err(Into::into)
    }

    fn read_bytes_pre(
        &'view self,
        key: &Key,
    ) -> Result<Option<Vec<u8>>, Self::Error> {
        self.pre().read_bytes(key).map_err(Into::into)
    }

    fn read_post<T: borsh::BorshDeserialize>(
        &'view self,
        key: &Key,
    ) -> Result<Option<T>, Self::Error> {
        self.post().read(key).map_err(Into::into)
    }

    fn read_bytes_post(
        &'view self,
        key: &Key,
    ) -> Result<Option<Vec<u8>>, Self::Error> {
        self.post().read_bytes(key).map_err(Into::into)
    }

    fn has_key_pre(&'view self, key: &Key) -> Result<bool, Self::Error> {
        self.pre().has_key(key).map_err(Into::into)
    }

    fn has_key_post(&'view self, key: &Key) -> Result<bool, Self::Error> {
        self.post().has_key(key).map_err(Into::into)
    }

    fn iter_pre_next(
        &'view self,
        iter: &mut Self::PrefixIter,
    ) -> Result<Option<(String, Vec<u8>)>, Self::Error> {
        self.pre().iter_next(iter).map_err(Into::into)
    }

    fn iter_post_next(
        &'view self,
        iter: &mut Self::PrefixIter,
    ) -> Result<Option<(String, Vec<u8>)>, Self::Error> {
        self.post().iter_next(iter).map_err(Into::into)
    }
}<|MERGE_RESOLUTION|>--- conflicted
+++ resolved
@@ -392,8 +392,9 @@
             .into_storage_result()
     }
 
-    fn get_tx_index(&'view self) -> Result<TxIndex, Self::Error> {
+    fn get_tx_index(&'view self) -> Result<TxIndex, storage_api::Error> {
         vp_env::get_tx_index(&mut *self.gas_meter.borrow_mut(), self.tx_index)
+            .into_storage_result()
     }
 
     fn iter_prefix(
@@ -487,15 +488,11 @@
         Ok(self.tx.verify_sig(pk, sig).is_ok())
     }
 
-<<<<<<< HEAD
-    fn verify_masp(&self, _tx: Vec<u8>) -> Result<bool, Self::Error> {
+    fn verify_masp(&self, _tx: Vec<u8>) -> Result<bool, storage_api::Error> {
         unimplemented!("no masp native vp")
     }
 
-    fn get_tx_code_hash(&self) -> Result<Hash, Self::Error> {
-=======
     fn get_tx_code_hash(&self) -> Result<Hash, storage_api::Error> {
->>>>>>> 836a6dea
         vp_env::get_tx_code_hash(&mut *self.gas_meter.borrow_mut(), self.tx)
             .into_storage_result()
     }
@@ -503,50 +500,50 @@
     fn read_pre<T: borsh::BorshDeserialize>(
         &'view self,
         key: &Key,
-    ) -> Result<Option<T>, Self::Error> {
+    ) -> Result<Option<T>, storage_api::Error> {
         self.pre().read(key).map_err(Into::into)
     }
 
     fn read_bytes_pre(
         &'view self,
         key: &Key,
-    ) -> Result<Option<Vec<u8>>, Self::Error> {
+    ) -> Result<Option<Vec<u8>>, storage_api::Error> {
         self.pre().read_bytes(key).map_err(Into::into)
     }
 
     fn read_post<T: borsh::BorshDeserialize>(
         &'view self,
         key: &Key,
-    ) -> Result<Option<T>, Self::Error> {
+    ) -> Result<Option<T>, storage_api::Error> {
         self.post().read(key).map_err(Into::into)
     }
 
     fn read_bytes_post(
         &'view self,
         key: &Key,
-    ) -> Result<Option<Vec<u8>>, Self::Error> {
+    ) -> Result<Option<Vec<u8>>, storage_api::Error> {
         self.post().read_bytes(key).map_err(Into::into)
     }
 
-    fn has_key_pre(&'view self, key: &Key) -> Result<bool, Self::Error> {
+    fn has_key_pre(&'view self, key: &Key) -> Result<bool, storage_api::Error> {
         self.pre().has_key(key).map_err(Into::into)
     }
 
-    fn has_key_post(&'view self, key: &Key) -> Result<bool, Self::Error> {
+    fn has_key_post(&'view self, key: &Key) -> Result<bool, storage_api::Error> {
         self.post().has_key(key).map_err(Into::into)
     }
 
     fn iter_pre_next(
         &'view self,
         iter: &mut Self::PrefixIter,
-    ) -> Result<Option<(String, Vec<u8>)>, Self::Error> {
+    ) -> Result<Option<(String, Vec<u8>)>, storage_api::Error> {
         self.pre().iter_next(iter).map_err(Into::into)
     }
 
     fn iter_post_next(
         &'view self,
         iter: &mut Self::PrefixIter,
-    ) -> Result<Option<(String, Vec<u8>)>, Self::Error> {
+    ) -> Result<Option<(String, Vec<u8>)>, storage_api::Error> {
         self.post().iter_next(iter).map_err(Into::into)
     }
 }