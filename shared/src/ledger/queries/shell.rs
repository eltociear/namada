use borsh::{BorshDeserialize, BorshSerialize};
use masp_primitives::asset_type::AssetType;
use masp_primitives::merkle_tree::MerklePath;
use masp_primitives::sapling::Node;
use namada_core::types::address::Address;
use namada_core::types::hash::Hash;
use namada_core::types::storage::BlockResults;

use crate::ledger::events::log::dumb_queries;
use crate::ledger::events::Event;
use crate::ledger::queries::types::{RequestCtx, RequestQuery};
use crate::ledger::queries::{require_latest_height, EncodedResponseQuery};
use crate::ledger::storage::traits::StorageHasher;
use crate::ledger::storage::{DBIter, DB};
use crate::ledger::storage_api::{self, ResultExt, StorageRead};
use crate::tendermint::merkle::proof::Proof;
use crate::types::storage::{self, Epoch, PrefixValue};
#[cfg(any(test, feature = "async-client"))]
use crate::types::transaction::TxResult;

type Conversion = (
    Address,
    Epoch,
    masp_primitives::transaction::components::Amount,
    MerklePath<Node>,
);

router! {SHELL,
    // Epoch of the last committed block
    ( "epoch" ) -> Epoch = epoch,

    // Raw storage access - read value
    ( "value" / [storage_key: storage::Key] )
        -> Vec<u8> = (with_options storage_value),

    // Dry run a transaction
    ( "dry_run_tx" ) -> TxResult = (with_options dry_run_tx),

    // Raw storage access - prefix iterator
    ( "prefix" / [storage_key: storage::Key] )
        -> Vec<PrefixValue> = (with_options storage_prefix),

    // Raw storage access - is given storage key present?
    ( "has_key" / [storage_key: storage::Key] )
        -> bool = storage_has_key,

    // Block results access - read bit-vec
    ( "results" ) -> Vec<BlockResults> = read_results,

    // Conversion state access - read conversion
    ( "conv" / [asset_type: AssetType] ) -> Conversion = read_conversion,

    // was the transaction accepted?
    ( "accepted" / [tx_hash: Hash] ) -> Option<Event> = accepted,

    // was the transaction applied?
    ( "applied" / [tx_hash: Hash] ) -> Option<Event> = applied,

}

// Handlers:

#[cfg(all(feature = "wasm-runtime", feature = "ferveo-tpke"))]
fn dry_run_tx<D, H>(
    mut ctx: RequestCtx<'_, D, H>,
    request: &RequestQuery,
) -> storage_api::Result<EncodedResponseQuery>
where
    D: 'static + DB + for<'iter> DBIter<'iter> + Sync,
    H: 'static + StorageHasher + Sync,
{
    use crate::ledger::gas::BlockGasMeter;
    use crate::ledger::protocol;
    use crate::ledger::storage::write_log::WriteLog;
    use crate::proto::Tx;
    use crate::types::storage::TxIndex;
    use crate::types::transaction::{DecryptedTx, TxType};

    let mut gas_meter = BlockGasMeter::default();
    let mut write_log = WriteLog::default();
    let tx = Tx::try_from(&request.data[..]).into_storage_result()?;
    let tx = TxType::Decrypted(DecryptedTx::Decrypted {
        tx,
        #[cfg(not(feature = "mainnet"))]
        has_valid_pow: true,
    });
    let data = protocol::apply_tx(
        tx,
        request.data.len(),
        TxIndex(0),
        &mut gas_meter,
        &mut write_log,
        &ctx.wl_storage.storage,
        &mut ctx.vp_wasm_cache,
        &mut ctx.tx_wasm_cache,
    )
    .into_storage_result()?;
    let data = data.try_to_vec().into_storage_result()?;
    Ok(EncodedResponseQuery {
        data,
        proof: None,
        info: Default::default(),
    })
}

/// Query to read block results from storage
pub fn read_results<D, H>(
    ctx: RequestCtx<'_, D, H>,
) -> storage_api::Result<Vec<BlockResults>>
where
    D: 'static + DB + for<'iter> DBIter<'iter> + Sync,
    H: 'static + StorageHasher + Sync,
{
    let (iter, _gas) = ctx.wl_storage.storage.iter_results();
    let mut results = vec![
        BlockResults::default();
        ctx.wl_storage.storage.block.height.0 as usize + 1
    ];
    iter.for_each(|(key, value, _gas)| {
        let key = key
            .parse::<usize>()
            .expect("expected integer for block height");
        let value = BlockResults::try_from_slice(&value)
            .expect("expected BlockResults bytes");
        results[key] = value;
    });
    Ok(results)
}

/// Query to read a conversion from storage
fn read_conversion<D, H>(
    ctx: RequestCtx<'_, D, H>,
    asset_type: AssetType,
) -> storage_api::Result<Conversion>
where
    D: 'static + DB + for<'iter> DBIter<'iter> + Sync,
    H: 'static + StorageHasher + Sync,
{
    // Conversion values are constructed on request
    if let Some((addr, epoch, conv, pos)) = ctx
        .wl_storage
        .storage
        .conversion_state
        .assets
        .get(&asset_type)
    {
        Ok((
            addr.clone(),
            *epoch,
            Into::<masp_primitives::transaction::components::Amount>::into(
                conv.clone(),
            ),
            ctx.wl_storage.storage.conversion_state.tree.path(*pos),
        ))
    } else {
        Err(storage_api::Error::new(std::io::Error::new(
            std::io::ErrorKind::NotFound,
            format!("No conversion found for asset type: {}", asset_type),
        )))
    }
}

#[cfg(not(all(feature = "wasm-runtime", feature = "ferveo-tpke")))]
fn dry_run_tx<D, H>(
    _ctx: RequestCtx<'_, D, H>,
    _request: &RequestQuery,
) -> storage_api::Result<EncodedResponseQuery>
where
    D: 'static + DB + for<'iter> DBIter<'iter> + Sync,
    H: 'static + StorageHasher + Sync,
{
    unimplemented!("Dry running tx requires \"wasm-runtime\" feature.")
}

fn epoch<D, H>(ctx: RequestCtx<'_, D, H>) -> storage_api::Result<Epoch>
where
    D: 'static + DB + for<'iter> DBIter<'iter> + Sync,
    H: 'static + StorageHasher + Sync,
{
    let data = ctx.wl_storage.storage.last_epoch;
    Ok(data)
}

/// Returns data with `vec![]` when the storage key is not found. For all
/// borsh-encoded types, it is safe to check `data.is_empty()` to see if the
/// value was found, except for unit - see `fn query_storage_value` in
/// `apps/src/lib/client/rpc.rs` for unit type handling via `storage_has_key`.
fn storage_value<D, H>(
    ctx: RequestCtx<'_, D, H>,
    request: &RequestQuery,
    storage_key: storage::Key,
) -> storage_api::Result<EncodedResponseQuery>
where
    D: 'static + DB + for<'iter> DBIter<'iter> + Sync,
    H: 'static + StorageHasher + Sync,
{
    if let Some(past_height_limit) = ctx.storage_read_past_height_limit {
        if request.height.0 + past_height_limit
            < ctx.wl_storage.storage.last_height.0
        {
            return Err(storage_api::Error::new(std::io::Error::new(
                std::io::ErrorKind::InvalidInput,
                format!(
                    "Cannot query more than {past_height_limit} blocks in the \
                     past (configured via \
                     `shell.storage_read_past_height_limit`)."
                ),
            )));
        }
    }

    match ctx
        .wl_storage
        .storage
        .read_with_height(&storage_key, request.height)
        .into_storage_result()?
    {
        (Some(value), _gas) => {
            let proof = if request.prove {
                let proof = ctx
                    .wl_storage
                    .storage
                    .get_existence_proof(&storage_key, &value, request.height)
                    .into_storage_result()?;
                Some(proof)
            } else {
                None
            };
            Ok(EncodedResponseQuery {
                data: value,
                proof,
                info: Default::default(),
            })
        }
        (None, _gas) => {
            let proof = if request.prove {
                let proof = ctx
                    .wl_storage
                    .storage
                    .get_non_existence_proof(&storage_key, request.height)
                    .into_storage_result()?;
                Some(proof)
            } else {
                None
            };
            Ok(EncodedResponseQuery {
                data: vec![],
                proof,
                info: format!("No value found for key: {}", storage_key),
            })
        }
    }
}

fn storage_prefix<D, H>(
    ctx: RequestCtx<'_, D, H>,
    request: &RequestQuery,
    storage_key: storage::Key,
) -> storage_api::Result<EncodedResponseQuery>
where
    D: 'static + DB + for<'iter> DBIter<'iter> + Sync,
    H: 'static + StorageHasher + Sync,
{
    require_latest_height(&ctx, request)?;

    let iter = storage_api::iter_prefix_bytes(ctx.wl_storage, &storage_key)?;
    let data: storage_api::Result<Vec<PrefixValue>> = iter
        .map(|iter_result| {
            let (key, value) = iter_result?;
            Ok(PrefixValue { key, value })
        })
        .collect();
    let data = data?;
    let proof = if request.prove {
        let mut ops = vec![];
        for PrefixValue { key, value } in &data {
            let mut proof: crate::tendermint::merkle::proof::Proof = ctx
                .wl_storage
                .storage
                .get_existence_proof(key, value, request.height)
                .into_storage_result()?;
            ops.append(&mut proof.ops);
        }
        // ops is not empty in this case
        let proof = Proof { ops };
        Some(proof)
    } else {
        None
    };
    let data = data.try_to_vec().into_storage_result()?;
    Ok(EncodedResponseQuery {
        data,
        proof,
        ..Default::default()
    })
}

fn storage_has_key<D, H>(
    ctx: RequestCtx<'_, D, H>,
    storage_key: storage::Key,
) -> storage_api::Result<bool>
where
    D: 'static + DB + for<'iter> DBIter<'iter> + Sync,
    H: 'static + StorageHasher + Sync,
{
    let data = StorageRead::has_key(ctx.wl_storage, &storage_key)?;
    Ok(data)
}

fn accepted<D, H>(
    ctx: RequestCtx<'_, D, H>,
    tx_hash: Hash,
) -> storage_api::Result<Option<Event>>
where
    D: 'static + DB + for<'iter> DBIter<'iter> + Sync,
    H: 'static + StorageHasher + Sync,
{
    let matcher = dumb_queries::QueryMatcher::accepted(tx_hash);
    Ok(ctx
        .event_log
        .iter_with_matcher(matcher)
        .by_ref()
        .next()
        .cloned())
}

fn applied<D, H>(
    ctx: RequestCtx<'_, D, H>,
    tx_hash: Hash,
) -> storage_api::Result<Option<Event>>
where
    D: 'static + DB + for<'iter> DBIter<'iter> + Sync,
    H: 'static + StorageHasher + Sync,
{
    let matcher = dumb_queries::QueryMatcher::applied(tx_hash);
    Ok(ctx
        .event_log
        .iter_with_matcher(matcher)
        .by_ref()
        .next()
        .cloned())
}

#[cfg(test)]
mod test {
    use borsh::BorshDeserialize;
    use namada_test_utils::TestWasms;

    use crate::ledger::queries::testing::TestClient;
    use crate::ledger::queries::RPC;
    use crate::ledger::storage_api::{self, StorageWrite};
    use crate::proto::Tx;
    use crate::types::{address, token};

    #[test]
    fn test_shell_queries_router_paths() {
        let path = RPC.shell().epoch_path();
        assert_eq!("/shell/epoch", path);

        let token_addr = address::testing::established_address_1();
        let owner = address::testing::established_address_2();
        let key = token::balance_key(&token_addr, &owner);
        let path = RPC.shell().storage_value_path(&key);
        assert_eq!(format!("/shell/value/{}", key), path);

        let path = RPC.shell().dry_run_tx_path();
        assert_eq!("/shell/dry_run_tx", path);

        let path = RPC.shell().storage_prefix_path(&key);
        assert_eq!(format!("/shell/prefix/{}", key), path);

        let path = RPC.shell().storage_has_key_path(&key);
        assert_eq!(format!("/shell/has_key/{}", key), path);
    }

    #[tokio::test]
    async fn test_shell_queries_router_with_client() -> storage_api::Result<()>
    {
        // Initialize the `TestClient`
        let mut client = TestClient::new(RPC);

        // Request last committed epoch
        let read_epoch = RPC.shell().epoch(&client).await.unwrap();
        let current_epoch = client.wl_storage.storage.last_epoch;
        assert_eq!(current_epoch, read_epoch);

        // Request dry run tx
<<<<<<< HEAD
        let tx_no_op = TestWasms::TxNoOp.read_bytes();
        let tx = Tx::new(tx_no_op, None);
=======
        let tx_no_op = std::fs::read(TX_NO_OP_WASM).expect("cannot load wasm");
        let tx =
            Tx::new(tx_no_op, None, client.wl_storage.storage.chain_id.clone());
>>>>>>> d861a808
        let tx_bytes = tx.to_bytes();
        let result = RPC
            .shell()
            .dry_run_tx(&client, Some(tx_bytes), None, false)
            .await
            .unwrap();
        assert!(result.data.is_accepted());

        // Request storage value for a balance key ...
        let token_addr = address::testing::established_address_1();
        let owner = address::testing::established_address_2();
        let balance_key = token::balance_key(&token_addr, &owner);
        // ... there should be no value yet.
        let read_balance = RPC
            .shell()
            .storage_value(&client, None, None, false, &balance_key)
            .await
            .unwrap();
        assert!(read_balance.data.is_empty());

        // Request storage prefix iterator
        let balance_prefix = token::balance_prefix(&token_addr);
        let read_balances = RPC
            .shell()
            .storage_prefix(&client, None, None, false, &balance_prefix)
            .await
            .unwrap();
        assert!(read_balances.data.is_empty());

        // Request storage has key
        let has_balance_key = RPC
            .shell()
            .storage_has_key(&client, &balance_key)
            .await
            .unwrap();
        assert!(!has_balance_key);

        // Then write some balance ...
        let balance = token::Amount::from(1000);
        StorageWrite::write(&mut client.wl_storage, &balance_key, balance)?;
        // It has to be committed to be visible in a query
        client.wl_storage.commit_tx();
        client.wl_storage.commit_block().unwrap();
        // ... there should be the same value now
        let read_balance = RPC
            .shell()
            .storage_value(&client, None, None, false, &balance_key)
            .await
            .unwrap();
        assert_eq!(
            balance,
            token::Amount::try_from_slice(&read_balance.data).unwrap()
        );

        // Request storage prefix iterator
        let balance_prefix = token::balance_prefix(&token_addr);
        let read_balances = RPC
            .shell()
            .storage_prefix(&client, None, None, false, &balance_prefix)
            .await
            .unwrap();
        assert_eq!(read_balances.data.len(), 1);

        // Request storage has key
        let has_balance_key = RPC
            .shell()
            .storage_has_key(&client, &balance_key)
            .await
            .unwrap();
        assert!(has_balance_key);

        Ok(())
    }
}<|MERGE_RESOLUTION|>--- conflicted
+++ resolved
@@ -385,14 +385,9 @@
         assert_eq!(current_epoch, read_epoch);
 
         // Request dry run tx
-<<<<<<< HEAD
         let tx_no_op = TestWasms::TxNoOp.read_bytes();
-        let tx = Tx::new(tx_no_op, None);
-=======
-        let tx_no_op = std::fs::read(TX_NO_OP_WASM).expect("cannot load wasm");
         let tx =
             Tx::new(tx_no_op, None, client.wl_storage.storage.chain_id.clone());
->>>>>>> d861a808
         let tx_bytes = tx.to_bytes();
         let result = RPC
             .shell()
