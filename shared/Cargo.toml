--- conflicted
+++ resolved
@@ -72,11 +72,7 @@
 ics23 = "0.6.7"
 itertools = "0.10.0"
 loupe = {version = "0.1.3", optional = true}
-<<<<<<< HEAD
-libsecp256k1 = {git = "https://github.com/brentstone/libsecp256k1", rev = "bbb3bd44a49db361f21d9db80f9a087c194c0ae9", default-features = false, features = ["std", "static-context"]}
-=======
 libsecp256k1 = {git = "https://github.com/heliaxdev/libsecp256k1", rev = "bbb3bd44a49db361f21d9db80f9a087c194c0ae9", default-features = false, features = ["std", "static-context"]}
->>>>>>> fda71af3
 parity-wasm = {version = "0.42.2", optional = true}
 # A fork with state machine testing
 proptest = {git = "https://github.com/heliaxdev/proptest", branch = "tomas/sm", optional = true}
@@ -109,11 +105,7 @@
 [dev-dependencies]
 assert_matches = "1.5.0"
 byte-unit = "4.0.13"
-<<<<<<< HEAD
-libsecp256k1 = {git = "https://github.com/brentstone/libsecp256k1", rev = "bbb3bd44a49db361f21d9db80f9a087c194c0ae9"}
-=======
 libsecp256k1 = {git = "https://github.com/heliaxdev/libsecp256k1", rev = "bbb3bd44a49db361f21d9db80f9a087c194c0ae9"}
->>>>>>> fda71af3
 pretty_assertions = "0.7.2"
 # A fork with state machine testing
 proptest = {git = "https://github.com/heliaxdev/proptest", branch = "tomas/sm"}
