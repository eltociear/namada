//! Implements transparent addresses as described in [Accounts
//! Addresses](docs/src/explore/design/ledger/accounts.md#addresses).

use std::collections::HashMap;
use std::fmt::{Debug, Display};
use std::hash::Hash;
use std::str::FromStr;

use bech32::{self, FromBase32, ToBase32, Variant};
use borsh::{BorshDeserialize, BorshSchema, BorshSerialize};
use serde::{Deserialize, Serialize};
use sha2::{Digest, Sha256};
use thiserror::Error;

use crate::types::key;
use crate::types::key::PublicKeyHash;
use crate::types::token::{Denomination, MaspDenom};

/// The length of an established [`Address`] encoded with Borsh.
pub const ESTABLISHED_ADDRESS_BYTES_LEN: usize = 45;

/// The length of [`Address`] encoded with Bech32m.
pub const ADDRESS_LEN: usize = 79 + ADDRESS_HRP.len();

/// human-readable part of Bech32m encoded address
// TODO use "a" for live network
const ADDRESS_HRP: &str = "atest";
/// We're using "Bech32m" variant
pub const BECH32M_VARIANT: bech32::Variant = Variant::Bech32m;
pub(crate) const HASH_LEN: usize = 40;

/// An address string before bech32m encoding must be this size.
pub const FIXED_LEN_STRING_BYTES: usize = 45;

/// Internal IBC address
pub const IBC: Address = Address::Internal(InternalAddress::Ibc);
/// Internal IBC token burn address
pub const IBC_BURN: Address = Address::Internal(InternalAddress::IbcBurn);
/// Internal IBC token mint address
pub const IBC_MINT: Address = Address::Internal(InternalAddress::IbcMint);
/// Internal ledger parameters address
pub const PARAMETERS: Address = Address::Internal(InternalAddress::Parameters);
/// Internal PoS address
pub const POS: Address = Address::Internal(InternalAddress::PoS);
/// Internal PoS slash pool address
pub const POS_SLASH_POOL: Address =
    Address::Internal(InternalAddress::PosSlashPool);
/// Internal Governance address
pub const GOV: Address = Address::Internal(InternalAddress::Governance);

/// Raw strings used to produce internal addresses. All the strings must begin
/// with `PREFIX_INTERNAL` and be `FIXED_LEN_STRING_BYTES` characters long.
#[rustfmt::skip]
mod internal {
    pub const POS: &str = 
        "ano::Proof of Stake                          ";
    pub const POS_SLASH_POOL: &str =
        "ano::Proof of Stake Slash Pool               ";
    pub const PARAMETERS: &str =
        "ano::Protocol Parameters                     ";
    pub const GOVERNANCE: &str =
        "ano::Governance                              ";
    pub const SLASH_FUND: &str =
        "ano::Slash Fund                              ";
    pub const IBC: &str =
        "ibc::Inter-Blockchain Communication          ";
    pub const IBC_ESCROW: &str =
        "ibc::IBC Escrow Address                      ";
    pub const IBC_BURN: &str =
        "ibc::IBC Burn Address                        ";
    pub const IBC_MINT: &str =
        "ibc::IBC Mint Address                        ";
    pub const ETH_BRIDGE: &str =
        "ano::ETH Bridge Address                      ";
    pub const REPLAY_PROTECTION: &str =
        "ano::Replay Protection                       ";
}

/// Fixed-length address strings prefix for established addresses.
const PREFIX_ESTABLISHED: &str = "est";
/// Fixed-length address strings prefix for implicit addresses.
const PREFIX_IMPLICIT: &str = "imp";
/// Fixed-length address strings prefix for internal addresses.
const PREFIX_INTERNAL: &str = "ano";
/// Fixed-length address strings prefix for IBC addresses.
const PREFIX_IBC: &str = "ibc";

#[allow(missing_docs)]
#[derive(Error, Debug)]
pub enum DecodeError {
    #[error("Error decoding address from Bech32m: {0}")]
    DecodeBech32(bech32::Error),
    #[error("Error decoding address from base32: {0}")]
    DecodeBase32(bech32::Error),
    #[error("Unexpected Bech32m human-readable part {0}, expected {1}")]
    UnexpectedBech32Prefix(String, String),
    #[error("Unexpected Bech32m variant {0:?}, expected {BECH32M_VARIANT:?}")]
    UnexpectedBech32Variant(bech32::Variant),
    #[error("Invalid address encoding")]
    InvalidInnerEncoding(std::io::Error),
}

/// Result of a function that may fail
pub type Result<T> = std::result::Result<T, DecodeError>;

/// An account's address
#[derive(
    Clone, BorshSerialize, BorshDeserialize, BorshSchema, PartialEq, Eq, Hash,
)]
pub enum Address {
    /// An established address is generated on-chain
    Established(EstablishedAddress),
    /// An implicit address is derived from a cryptographic key
    Implicit(ImplicitAddress),
    /// An internal address represents a module with a native VP
    Internal(InternalAddress),
}

// We're using the string format of addresses (bech32m) for ordering to ensure
// that addresses as strings, storage keys and storage keys as strings preserve
// the order.
impl PartialOrd for Address {
    fn partial_cmp(&self, other: &Self) -> Option<std::cmp::Ordering> {
        self.encode().partial_cmp(&other.encode())
    }
}

impl Ord for Address {
    fn cmp(&self, other: &Self) -> std::cmp::Ordering {
        self.encode().cmp(&other.encode())
    }
}

impl Address {
    /// Encode an address with Bech32m encoding
    pub fn encode(&self) -> String {
        let bytes = self.to_fixed_len_string();
        bech32::encode(ADDRESS_HRP, bytes.to_base32(), BECH32M_VARIANT)
            .unwrap_or_else(|_| {
                panic!(
                    "The human-readable part {} should never cause a failure",
                    ADDRESS_HRP
                )
            })
    }

    /// Decode an address from Bech32m encoding
    pub fn decode(string: impl AsRef<str>) -> Result<Self> {
        let (prefix, hash_base32, variant) = bech32::decode(string.as_ref())
            .map_err(DecodeError::DecodeBech32)?;
        if prefix != ADDRESS_HRP {
            return Err(DecodeError::UnexpectedBech32Prefix(
                prefix,
                ADDRESS_HRP.into(),
            ));
        }
        match variant {
            BECH32M_VARIANT => {}
            _ => return Err(DecodeError::UnexpectedBech32Variant(variant)),
        }
        let bytes: Vec<u8> = FromBase32::from_base32(&hash_base32)
            .map_err(DecodeError::DecodeBase32)?;
        Self::try_from_fixed_len_string(&mut &bytes[..])
            .map_err(DecodeError::InvalidInnerEncoding)
    }

    /// Try to get a raw hash of an address, only defined for established and
    /// implicit addresses.
    pub fn raw_hash(&self) -> Option<&str> {
        match self {
            Address::Established(established) => Some(&established.hash),
            Address::Implicit(ImplicitAddress(implicit)) => Some(&implicit.0),
            Address::Internal(_) => None,
        }
    }

    /// Convert an address to a fixed length 7-bit ascii string bytes
    fn to_fixed_len_string(&self) -> Vec<u8> {
        let mut string = match self {
            Address::Established(EstablishedAddress { hash }) => {
                format!("{}::{}", PREFIX_ESTABLISHED, hash)
            }
            Address::Implicit(ImplicitAddress(pkh)) => {
                format!("{}::{}", PREFIX_IMPLICIT, pkh)
            }
            Address::Internal(internal) => {
                let string = match internal {
                    InternalAddress::PoS => internal::POS.to_string(),
                    InternalAddress::PosSlashPool => {
                        internal::POS_SLASH_POOL.to_string()
                    }
                    InternalAddress::Parameters => {
                        internal::PARAMETERS.to_string()
                    }
                    InternalAddress::Governance => {
                        internal::GOVERNANCE.to_string()
                    }
                    InternalAddress::SlashFund => {
                        internal::SLASH_FUND.to_string()
                    }
                    InternalAddress::Ibc => internal::IBC.to_string(),
                    InternalAddress::IbcToken(hash) => {
                        format!("{}::{}", PREFIX_IBC, hash)
                    }
                    InternalAddress::IbcEscrow => {
                        internal::IBC_ESCROW.to_string()
                    }
                    InternalAddress::IbcBurn => internal::IBC_BURN.to_string(),
                    InternalAddress::IbcMint => internal::IBC_MINT.to_string(),
                    InternalAddress::EthBridge => {
                        internal::ETH_BRIDGE.to_string()
                    }
                    InternalAddress::ReplayProtection => {
                        internal::REPLAY_PROTECTION.to_string()
                    }
                };
                debug_assert_eq!(string.len(), FIXED_LEN_STRING_BYTES);
                string
            }
        }
        .into_bytes();
        string.resize(FIXED_LEN_STRING_BYTES, b' ');
        string
    }

    /// Try to parse an address from fixed-length utf-8 encoded address string.
    fn try_from_fixed_len_string(buf: &mut &[u8]) -> std::io::Result<Self> {
        use std::io::{Error, ErrorKind};
        let string = std::str::from_utf8(buf)
            .map_err(|err| Error::new(ErrorKind::InvalidData, err))?;
        if string.len() != FIXED_LEN_STRING_BYTES {
            return Err(Error::new(ErrorKind::InvalidData, "Invalid length"));
        }
        match string.split_once("::") {
            Some((PREFIX_ESTABLISHED, hash)) => {
                if hash.len() == HASH_LEN {
                    Ok(Address::Established(EstablishedAddress {
                        hash: hash.to_string(),
                    }))
                } else {
                    Err(Error::new(
                        ErrorKind::InvalidData,
                        "Established address hash must be 40 characters long",
                    ))
                }
            }
            Some((PREFIX_IMPLICIT, pkh)) => {
                let pkh = PublicKeyHash::from_str(pkh)
                    .map_err(|err| Error::new(ErrorKind::InvalidData, err))?;
                Ok(Address::Implicit(ImplicitAddress(pkh)))
            }
            Some((PREFIX_INTERNAL, _)) => match string {
                internal::POS => Ok(Address::Internal(InternalAddress::PoS)),
                internal::POS_SLASH_POOL => {
                    Ok(Address::Internal(InternalAddress::PosSlashPool))
                }
                internal::PARAMETERS => {
                    Ok(Address::Internal(InternalAddress::Parameters))
                }
                internal::GOVERNANCE => {
                    Ok(Address::Internal(InternalAddress::Governance))
                }
                internal::SLASH_FUND => {
                    Ok(Address::Internal(InternalAddress::SlashFund))
                }
                internal::ETH_BRIDGE => {
                    Ok(Address::Internal(InternalAddress::EthBridge))
                }
                internal::REPLAY_PROTECTION => {
                    Ok(Address::Internal(InternalAddress::ReplayProtection))
                }
                _ => Err(Error::new(
                    ErrorKind::InvalidData,
                    "Invalid internal address",
                )),
            },
            Some((PREFIX_IBC, raw)) => match string {
                internal::IBC => Ok(Address::Internal(InternalAddress::Ibc)),
                internal::IBC_ESCROW => {
                    Ok(Address::Internal(InternalAddress::IbcEscrow))
                }
                internal::IBC_BURN => {
                    Ok(Address::Internal(InternalAddress::IbcBurn))
                }
                internal::IBC_MINT => {
                    Ok(Address::Internal(InternalAddress::IbcMint))
                }
                _ if raw.len() == HASH_LEN => Ok(Address::Internal(
                    InternalAddress::IbcToken(raw.to_string()),
                )),
                _ => Err(Error::new(
                    ErrorKind::InvalidData,
                    "Invalid IBC internal address",
                )),
            },
            _ => Err(Error::new(
                ErrorKind::InvalidData,
                "Invalid address prefix",
            )),
        }
    }

    fn pretty_fmt(&self, f: &mut std::fmt::Formatter<'_>) -> std::fmt::Result {
        write!(f, "{}", self.to_pretty_string())
    }

    /// Print the type of the address and its bech32m encoded value
    pub fn to_pretty_string(&self) -> String {
        match self {
            Address::Established(_) => {
                format!("Established: {}", self.encode(),)
            }
            Address::Implicit(_) => {
                format!("Implicit: {}", self.encode(),)
            }
            Address::Internal(kind) => {
                format!("Internal {}: {}", kind, self.encode())
            }
        }
    }
}

impl serde::Serialize for Address {
    fn serialize<S>(
        &self,
        serializer: S,
    ) -> std::result::Result<S::Ok, S::Error>
    where
        S: serde::Serializer,
    {
        let encoded = self.encode();
        serde::Serialize::serialize(&encoded, serializer)
    }
}

impl<'de> serde::Deserialize<'de> for Address {
    fn deserialize<D>(deserializer: D) -> std::result::Result<Self, D::Error>
    where
        D: serde::Deserializer<'de>,
    {
        use serde::de::Error;
        let encoded: String = serde::Deserialize::deserialize(deserializer)?;
        Self::decode(encoded).map_err(D::Error::custom)
    }
}

impl Display for Address {
    fn fmt(&self, f: &mut std::fmt::Formatter<'_>) -> std::fmt::Result {
        write!(f, "{}", self.encode())
    }
}

impl Debug for Address {
    fn fmt(&self, f: &mut std::fmt::Formatter<'_>) -> std::fmt::Result {
        self.pretty_fmt(f)
    }
}

impl FromStr for Address {
    type Err = DecodeError;

    fn from_str(s: &str) -> Result<Self> {
        Address::decode(s)
    }
}

/// An established address is generated on-chain
#[derive(
    Debug,
    Clone,
    BorshSerialize,
    BorshDeserialize,
    BorshSchema,
    PartialEq,
    Eq,
    PartialOrd,
    Ord,
    Hash,
    Serialize,
    Deserialize,
)]
pub struct EstablishedAddress {
    hash: String,
}

/// A generator of established addresses
#[derive(Debug, Clone, PartialEq, BorshSerialize, BorshDeserialize)]
pub struct EstablishedAddressGen {
    last_hash: String,
}

impl EstablishedAddressGen {
    /// Initialize a new address generator with a given randomness seed.
    pub fn new(seed: impl AsRef<str>) -> Self {
        Self {
            last_hash: seed.as_ref().to_owned(),
        }
    }

    /// Generate a new established address. Requires a source of randomness as
    /// arbitrary bytes. In the ledger, this could be some unpredictable value,
    /// such as hash of the transaction that has initialized the new address.
    pub fn generate_address(
        &mut self,
        rng_source: impl AsRef<[u8]>,
    ) -> Address {
        let gen_bytes = self
            .try_to_vec()
            .expect("Encoding established addresses generator shouldn't fail");
        let mut hasher = Sha256::new();
        let bytes = [&gen_bytes, rng_source.as_ref()].concat();
        hasher.update(bytes);
        // hex of the first 40 chars of the hash
        let hash = format!("{:.width$X}", hasher.finalize(), width = HASH_LEN);
        self.last_hash = hash.clone();
        Address::Established(EstablishedAddress { hash })
    }
}

/// An implicit address is derived from a cryptographic key
#[derive(
    Debug,
    Clone,
    BorshSerialize,
    BorshDeserialize,
    BorshSchema,
    PartialEq,
    Eq,
    PartialOrd,
    Ord,
    Hash,
    Serialize,
    Deserialize,
)]
pub struct ImplicitAddress(pub key::PublicKeyHash);

impl From<&key::common::PublicKey> for ImplicitAddress {
    fn from(pk: &key::common::PublicKey) -> Self {
        ImplicitAddress(pk.into())
    }
}

impl From<&key::common::PublicKey> for Address {
    fn from(pk: &key::common::PublicKey) -> Self {
        Self::Implicit(pk.into())
    }
}

/// An internal address represents a module with a native VP
#[derive(
    Debug,
    Clone,
    BorshSerialize,
    BorshDeserialize,
    BorshSchema,
    PartialEq,
    Eq,
    PartialOrd,
    Ord,
    Hash,
    Serialize,
    Deserialize,
)]
pub enum InternalAddress {
    /// Proof-of-stake
    PoS,
    /// Proof-of-stake slash pool contains slashed tokens
    PosSlashPool,
    /// Protocol parameters
    Parameters,
    /// Inter-blockchain communication
    Ibc,
    /// IBC-related token
    IbcToken(String),
    /// Escrow for IBC token transfer
    IbcEscrow,
    /// Burn tokens with IBC token transfer
    IbcBurn,
    /// Mint tokens from this address with IBC token transfer
    IbcMint,
    /// Governance address
    Governance,
    /// SlashFund address for governance
    SlashFund,
    /// Bridge to Ethereum
    EthBridge,
    /// Replay protection contains transactions' hash
    ReplayProtection,
}

impl InternalAddress {
    /// Get an IBC token address from the port ID and channel ID
    pub fn ibc_token_address(
        port_id: String,
        channel_id: String,
        token: &Address,
    ) -> Self {
        let mut hasher = Sha256::new();
        let s = format!("{}/{}/{}", port_id, channel_id, token);
        hasher.update(&s);
        let hash = format!("{:.width$x}", hasher.finalize(), width = HASH_LEN);
        InternalAddress::IbcToken(hash)
    }
}

impl Display for InternalAddress {
    fn fmt(&self, f: &mut std::fmt::Formatter<'_>) -> std::fmt::Result {
        write!(
            f,
            "{}",
            match self {
                Self::PoS => "PoS".to_string(),
                Self::PosSlashPool => "PosSlashPool".to_string(),
                Self::Parameters => "Parameters".to_string(),
                Self::Governance => "Governance".to_string(),
                Self::SlashFund => "SlashFund".to_string(),
                Self::Ibc => "IBC".to_string(),
                Self::IbcToken(hash) => format!("IbcToken: {}", hash),
                Self::IbcEscrow => "IbcEscrow".to_string(),
                Self::IbcBurn => "IbcBurn".to_string(),
                Self::IbcMint => "IbcMint".to_string(),
                Self::EthBridge => "EthBridge".to_string(),
                Self::ReplayProtection => "ReplayProtection".to_string(),
            }
        )
    }
}

/// Temporary helper for testing
pub fn nam() -> Address {
    Address::decode("atest1v4ehgw36x3prswzxggunzv6pxqmnvdj9xvcyzvpsggeyvs3cg9qnywf589qnwvfsg5erg3fkl09rg5").expect("The token address decoding shouldn't fail")
}

/// Temporary helper for testing
pub fn btc() -> Address {
    Address::decode("atest1v4ehgw36xdzryve5gsc52veeg5cnsv2yx5eygvp38qcrvd29xy6rys6p8yc5xvp4xfpy2v694wgwcp").expect("The token address decoding shouldn't fail")
}

/// Temporary helper for testing
pub fn eth() -> Address {
    Address::decode("atest1v4ehgw36xqmr2d3nx3ryvd2xxgmrq33j8qcns33sxezrgv6zxdzrydjrxveygd2yxumrsdpsf9jc2p").expect("The token address decoding shouldn't fail")
}

/// Temporary helper for testing
pub fn dot() -> Address {
    Address::decode("atest1v4ehgw36gg6nvs2zgfpyxsfjgc65yv6pxy6nwwfsxgungdzrggeyzv35gveyxsjyxymyz335hur2jn").expect("The token address decoding shouldn't fail")
}

/// Temporary helper for testing
pub fn schnitzel() -> Address {
    Address::decode("atest1v4ehgw36xue5xvf5xvuyzvpjx5un2v3k8qeyvd3cxdqns32p89rrxd6xx9zngvpegccnzs699rdnnt").expect("The token address decoding shouldn't fail")
}

/// Temporary helper for testing
pub fn apfel() -> Address {
    Address::decode("atest1v4ehgw36gfryydj9g3p5zv3kg9znyd358ycnzsfcggc5gvecgc6ygs2rxv6ry3zpg4zrwdfeumqcz9").expect("The token address decoding shouldn't fail")
}

/// Temporary helper for testing
pub fn kartoffel() -> Address {
    Address::decode("atest1v4ehgw36gep5ysecxq6nyv3jg3zygv3e89qn2vp48pryxsf4xpznvve5gvmy23fs89pryvf5a6ht90").expect("The token address decoding shouldn't fail")
}

/// Temporary helper for testing
pub fn masp() -> Address {
    Address::decode("atest1v4ehgw36xaryysfsx5unvve4g5my2vjz89p52sjxxgenzd348yuyyv3hg3pnjs35g5unvde4ca36y5").expect("The token address decoding shouldn't fail")
}

/// Sentinel secret key to indicate a MASP source
pub fn masp_tx_key() -> crate::types::key::common::SecretKey {
    use crate::types::key::common;
    let bytes = [
        0, 27, 238, 157, 32, 131, 242, 184, 142, 146, 189, 24, 249, 68, 165,
        205, 71, 213, 158, 25, 253, 52, 217, 87, 52, 171, 225, 110, 131, 238,
        58, 94, 56,
    ];
    common::SecretKey::try_from_slice(bytes.as_ref()).unwrap()
}

/// Temporary helper for testing, a hash map of tokens addresses with their
<<<<<<< HEAD
/// informal currency codes and number of decimal places.
pub fn tokens() -> HashMap<Address, (&'static str, Denomination)> {
    vec![
        (nam(), ("NAM", 6.into())),
        (btc(), ("BTC", 8.into())),
        (eth(), ("ETH", 18.into())),
        (dot(), ("DOT", 10.into())),
        (schnitzel(), ("Schnitzel", 6.into())),
        (apfel(), ("Apfel", 6.into())),
        (kartoffel(), ("Kartoffel", 6.into())),
    ]
    .into_iter()
    .collect()
}

/// Temporary helper for testing, a hash map of tokens addresses with their
=======
>>>>>>> 45b71a60
/// MASP XAN incentive schedules. If the reward is (a, b) then a rewarded tokens
/// are dispensed for every b possessed tokens.
pub fn masp_rewards() -> HashMap<(Address, MaspDenom), (u64, u64)> {
    vec![
        ((nam(), MaspDenom::Zero), (0, 100)),
        ((btc(), MaspDenom::Zero), (1, 100)),
        ((eth(), MaspDenom::Zero), (2, 100)),
        ((dot(), MaspDenom::Zero), (3, 100)),
        ((schnitzel(), MaspDenom::Zero), (4, 100)),
        ((apfel(), MaspDenom::Zero), (5, 100)),
        ((kartoffel(), MaspDenom::Zero), (6, 100)),
    ]
    .into_iter()
    .collect()
}

#[cfg(test)]
pub mod tests {
    use proptest::prelude::*;

    use super::*;

    /// Run `cargo test gen_established_address -- --nocapture` to generate a
    /// new established address.
    #[test]
    pub fn gen_established_address() {
        for _ in 0..10 {
            let address = testing::gen_established_address();
            println!("address {}", address);
        }
    }

    /// Run `cargo test gen_implicit_address -- --nocapture` to generate a
    /// new established address.
    #[test]
    pub fn gen_implicit_address() {
        for _ in 0..10 {
            let address = testing::gen_implicit_address();
            println!("address {}", address);
        }
    }

    #[test]
    fn test_address_serde_serialize() {
        let original_address = Address::decode("atest1v4ehgw36g56ngwpk8ppnzsf4xqeyvsf3xq6nxde5gseyys3nxgenvvfex5cnyd2rx9zrzwfctgx7sp").unwrap();
        let expect =
            "\"atest1v4ehgw36g56ngwpk8ppnzsf4xqeyvsf3xq6nxde5gseyys3nxgenvvfex5cnyd2rx9zrzwfctgx7sp\"";
        let decoded_address: Address =
            serde_json::from_str(expect).expect("could not read JSON");
        assert_eq!(original_address, decoded_address);

        let encoded_address = serde_json::to_string(&original_address).unwrap();
        assert_eq!(encoded_address, expect);
    }

    proptest! {
        #[test]
        /// Check that all the address types are of the same length
        /// `ADDRESS_LEN` when bech32m encoded, and that that decoding them
        /// yields back the same value.
        fn test_encoded_address_length(address in testing::arb_address()) {
            let encoded: String = address.encode();
            assert_eq!(encoded.len(), ADDRESS_LEN);
            // Also roundtrip check that we decode back the same value
            let decoded = Address::decode(&encoded).unwrap();
            assert_eq!(address, decoded);
        }

        #[test]
        fn test_established_address_bytes_length(address in testing::arb_established_address()) {
            let address = Address::Established(address);
            let bytes = address.try_to_vec().unwrap();
            assert_eq!(bytes.len(), ESTABLISHED_ADDRESS_BYTES_LEN);
        }
    }
}

/// Generate a new established address.
#[cfg(feature = "rand")]
pub fn gen_established_address(seed: impl AsRef<str>) -> Address {
    use rand::prelude::ThreadRng;
    use rand::{thread_rng, RngCore};

    let mut key_gen = EstablishedAddressGen::new(seed);

    let mut rng: ThreadRng = thread_rng();
    let mut rng_bytes = vec![0u8; 32];
    rng.fill_bytes(&mut rng_bytes[..]);
    let rng_source = rng_bytes
        .iter()
        .map(|b| format!("{:02X}", b))
        .collect::<Vec<String>>()
        .join("");
    key_gen.generate_address(rng_source)
}

/// Generate a new established address. Unlike `gen_established_address`, this
/// will give the same address for the same `seed`.
pub fn gen_deterministic_established_address(seed: impl AsRef<str>) -> Address {
    let mut key_gen = EstablishedAddressGen::new(seed);
    key_gen.generate_address("")
}

/// Helpers for testing with addresses.
#[cfg(any(test, feature = "testing"))]
pub mod testing {
    use proptest::prelude::*;

    use super::*;
    use crate::types::key::*;

    /// Generate a new established address.
    pub fn gen_established_address() -> Address {
        let seed = "such randomness, much wow";
        super::gen_established_address(seed)
    }

    /// Derive an established address from a simple seed (`u64`).
    pub fn address_from_simple_seed(seed: u64) -> Address {
        super::gen_deterministic_established_address(seed.to_string())
    }

    /// Generate a new implicit address.
    pub fn gen_implicit_address() -> Address {
        let keypair: common::SecretKey =
            key::testing::gen_keypair::<ed25519::SigScheme>()
                .try_to_sk()
                .unwrap();
        let pkh = PublicKeyHash::from(&keypair.ref_to());
        Address::Implicit(ImplicitAddress(pkh))
    }

    /// A sampled established address for tests
    pub fn established_address_1() -> Address {
        Address::decode("atest1v4ehgw36g56ngwpk8ppnzsf4xqeyvsf3xq6nxde5gseyys3nxgenvvfex5cnyd2rx9zrzwfctgx7sp").expect("The token address decoding shouldn't fail")
    }

    /// A sampled established address for tests
    pub fn established_address_2() -> Address {
        Address::decode("atest1v4ehgw36xezyzv33x56rws6zxccnwwzzgycy23p3ggur2d3ex56yxdejxerrysejx3rrxdfs44s9wu").expect("The token address decoding shouldn't fail")
    }

    /// A sampled established address for tests
    pub fn established_address_3() -> Address {
        Address::decode("atest1v4ehgw36xcerywfsgsu5vsfeg3zy2v3egcenx32pggcrswzxg4zns3p5xv6rsvf4gvenqwpkdnnqsy").expect("The token address decoding shouldn't fail")
    }

    /// A sampled established address for tests
    pub fn established_address_4() -> Address {
        Address::decode("atest1v4ehgw36gscrw333g3z5zvjzg4rrq3psxu6rqd2xxqc5gs35gerrs3pjgfprvdejxqunxs29t6p5s9").expect("The token address decoding shouldn't fail")
    }

    /// Generate an arbitrary [`Address`] (established or implicit).
    pub fn arb_non_internal_address() -> impl Strategy<Value = Address> {
        prop_oneof![
            arb_established_address().prop_map(Address::Established),
            arb_implicit_address().prop_map(Address::Implicit),
        ]
    }

    /// Generate an arbitrary [`Address`] (established, implicit or internal).
    pub fn arb_address() -> impl Strategy<Value = Address> {
        prop_oneof![
            arb_established_address().prop_map(Address::Established),
            arb_implicit_address().prop_map(Address::Implicit),
            arb_internal_address().prop_map(Address::Internal),
        ]
    }

    /// Generate an arbitrary [`EstablishedAddress`].
    pub fn arb_established_address() -> impl Strategy<Value = EstablishedAddress>
    {
        any::<Vec<u8>>().prop_map(|rng_source| {
            let mut key_gen = EstablishedAddressGen::new("seed");
            match key_gen.generate_address(rng_source) {
                Address::Established(addr) => addr,
                _ => {
                    panic!(
                        "Assuming key gen to only generated established \
                         addresses"
                    )
                }
            }
        })
    }

    /// Generate an arbitrary [`ImplicitAddress`].
    pub fn arb_implicit_address() -> impl Strategy<Value = ImplicitAddress> {
        key::testing::arb_keypair::<ed25519::SigScheme>().prop_map(|keypair| {
            let keypair: common::SecretKey = keypair.try_to_sk().unwrap();
            let pkh = PublicKeyHash::from(&keypair.ref_to());
            ImplicitAddress(pkh)
        })
    }

    /// Generate an arbitrary [`InternalAddress`].
    pub fn arb_internal_address() -> impl Strategy<Value = InternalAddress> {
        // This is here for match exhaustion check to remind to add any new
        // internal addresses below.
        match InternalAddress::PoS {
            InternalAddress::PoS => {}
            InternalAddress::PosSlashPool => {}
            InternalAddress::Governance => {}
            InternalAddress::SlashFund => {}
            InternalAddress::Parameters => {}
            InternalAddress::Ibc => {}
            InternalAddress::IbcToken(_) => {}
            InternalAddress::IbcEscrow => {}
            InternalAddress::IbcBurn => {}
            InternalAddress::IbcMint => {}
            InternalAddress::EthBridge => {}
            InternalAddress::ReplayProtection => {} /* Add new addresses in
                                                     * the
                                                     * `prop_oneof` below. */
        };
        prop_oneof![
            Just(InternalAddress::PoS),
            Just(InternalAddress::PosSlashPool),
            Just(InternalAddress::Ibc),
            Just(InternalAddress::Parameters),
            Just(InternalAddress::Ibc),
            arb_ibc_token(),
            Just(InternalAddress::IbcEscrow),
            Just(InternalAddress::IbcBurn),
            Just(InternalAddress::IbcMint),
            Just(InternalAddress::Governance),
            Just(InternalAddress::SlashFund),
            Just(InternalAddress::EthBridge),
            Just(InternalAddress::ReplayProtection)
        ]
    }

    fn arb_ibc_token() -> impl Strategy<Value = InternalAddress> {
        // use sha2::{Digest, Sha256};
        ("[a-zA-Z0-9_]{2,128}", any::<u64>()).prop_map(|(id, counter)| {
            let mut hasher = sha2::Sha256::new();
            let s = format!(
                "{}/{}/{}",
                id,
                format_args!("channel-{}", counter),
                &nam()
            );
            hasher.update(&s);
            let hash =
                format!("{:.width$x}", hasher.finalize(), width = HASH_LEN);
            InternalAddress::IbcToken(hash)
        })
    }
}<|MERGE_RESOLUTION|>--- conflicted
+++ resolved
@@ -578,7 +578,6 @@
 }
 
 /// Temporary helper for testing, a hash map of tokens addresses with their
-<<<<<<< HEAD
 /// informal currency codes and number of decimal places.
 pub fn tokens() -> HashMap<Address, (&'static str, Denomination)> {
     vec![
@@ -595,8 +594,6 @@
 }
 
 /// Temporary helper for testing, a hash map of tokens addresses with their
-=======
->>>>>>> 45b71a60
 /// MASP XAN incentive schedules. If the reward is (a, b) then a rewarded tokens
 /// are dispensed for every b possessed tokens.
 pub fn masp_rewards() -> HashMap<(Address, MaspDenom), (u64, u64)> {
