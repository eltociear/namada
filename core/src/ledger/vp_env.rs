--- conflicted
+++ resolved
@@ -7,14 +7,8 @@
 use crate::proto::Tx;
 use crate::types::address::Address;
 use crate::types::hash::Hash;
-<<<<<<< HEAD
-use crate::types::storage::{BlockHash, BlockHeight, Epoch, Key, TxIndex};
-=======
+use crate::types::storage::{BlockHash, BlockHeight, Epoch, Header, Key, TxIndex};
 use crate::types::key::common;
-use crate::types::storage::{
-    BlockHash, BlockHeight, Epoch, Header, Key, TxIndex,
-};
->>>>>>> a9a3e323
 
 /// Validity predicate's environment is available for native VPs and WASM VPs
 pub trait VpEnv<'view>
