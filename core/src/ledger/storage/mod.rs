--- conflicted
+++ resolved
@@ -12,7 +12,6 @@
 
 use core::fmt::Debug;
 use std::cmp::Ordering;
-use std::format;
 
 use borsh::{BorshDeserialize, BorshSerialize};
 pub use merkle_tree::{
@@ -588,14 +587,7 @@
         &self,
         prefix: &Key,
     ) -> (<D as DBIter<'_>>::PrefixIter, u64) {
-<<<<<<< HEAD
         (self.db.iter_prefix(Some(prefix)), prefix.len() as _)
-=======
-        (
-            self.db.iter_optional_prefix(Some(prefix)),
-            prefix.len() as _,
-        )
->>>>>>> ce6abb08
     }
 
     /// Returns a prefix iterator and the gas cost
