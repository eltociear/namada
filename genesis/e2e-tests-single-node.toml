--- conflicted
+++ resolved
@@ -200,14 +200,10 @@
 duplicate_vote_min_slash_rate = "0.001"
 # Portion of a validator's stake that should be slashed on a light
 # client attack.
-<<<<<<< HEAD
 light_client_attack_min_slash_rate = "0.001"
-=======
-light_client_attack_min_slash_rate = 0.001
 # Number of epochs above and below (separately) the current epoch to
 # consider when doing cubic slashing
 cubic_slashing_window_length = 1
->>>>>>> d113e1cd
 
 # Governance parameters.
 [gov_params]
